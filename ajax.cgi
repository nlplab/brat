#!/usr/bin/env python
# -*- Mode: Python; tab-width: 4; indent-tabs-mode: nil; -*- 
# vim:set ft=python ts=4 sw=4 sts=4 autoindent:

'''
<<<<<<< HEAD
Entry for cgi calls to the application. This is a simple wrapper that
only imports a bare minimum and ensures that the web-based UI gets a proper
response even when the server crashes. If in debug mode it returns any errors
that occur using the established messaging API.

This file should stay compatible with Python 2.3 and upwards until it has done
the version checking in order to assure that we can return sensible results
to the user and administrators.
=======
Enty for CGI calls to brat. A simple wrapper around the CGI handling that then
delegates the work to the CGI-agnostic brat server.
>>>>>>> 0d74aa4b

Author:     Pontus  Stenetorp   <pontus is s u tokyo ac jp>
Version:    2010-02-07
'''

# Standard library imports
from cgi import FieldStorage
from os import environ
from os.path import dirname
from os.path import join as path_join
from sys import path as sys_path

# Local imports
sys_path.append(path_join(dirname(__file__), 'server/src'))

from server import serve

def main(args):
    # Get data required for server call
    try:
        remote_addr = environ['REMOTE_ADDR']
    except KeyError:
        remote_addr = None
    try:
        remote_host = environ['REMOTE_HOST']
    except KeyError:
        remote_host = None
    params = FieldStorage()

    # Call main server
    cookie_hdrs, response_data = serve(params, remote_addr, remote_host)

    # Package and send response
    if cookie_hdrs is not None:
        response_hdrs = [hdr for hdr in cookie_hdrs]
    else:
        response_hdrs = []
    response_hdrs.extend(response_data[0])

    print '\n'.join('%s: %s' % (k, v) for k, v in response_hdrs)
    print
    print response_data[1]
    return 0

if __name__ == '__main__':
    from sys import argv, exit
    exit(main(argv))<|MERGE_RESOLUTION|>--- conflicted
+++ resolved
@@ -3,19 +3,8 @@
 # vim:set ft=python ts=4 sw=4 sts=4 autoindent:
 
 '''
-<<<<<<< HEAD
-Entry for cgi calls to the application. This is a simple wrapper that
-only imports a bare minimum and ensures that the web-based UI gets a proper
-response even when the server crashes. If in debug mode it returns any errors
-that occur using the established messaging API.
-
-This file should stay compatible with Python 2.3 and upwards until it has done
-the version checking in order to assure that we can return sensible results
-to the user and administrators.
-=======
-Enty for CGI calls to brat. A simple wrapper around the CGI handling that then
-delegates the work to the CGI-agnostic brat server.
->>>>>>> 0d74aa4b
+Enty for CGI calls to the application. A simple wrapper around the CGI
+handling that then delegates the work to the CGI-agnostic brat server.
 
 Author:     Pontus  Stenetorp   <pontus is s u tokyo ac jp>
 Version:    2010-02-07
