--- conflicted
+++ resolved
@@ -319,12 +319,8 @@
         if document is None:
             directory_options(real_directory)
         else:
-<<<<<<< HEAD
             # XXX: check that the path doesn't refer up the directory tree (e.g. "../../")
-            docpath = directory + '/' + document
-=======
             docpath = real_directory + '/' + document
->>>>>>> 4621ca81
             span = params.getvalue('span')
 
             if action == 'span':
