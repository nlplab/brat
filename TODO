--- conflicted
+++ resolved
@@ -1,15 +1,4 @@
 Annotation:
-<<<<<<< HEAD
-    extract all texts into a new text element
-        so we don't select random stuff on chrome
-        (with tspans, so safari can select all)
-    global highlights
-    ajax from server to see what kinds of spans/arcs are available
-        generate the form dynamically
-        do not show the form if only one option
-    draw an arc when dragging to add an arc
-=======
->>>>>>> 7b727d66
     serverside:
         add span (from, to, type)
         add arc (origin, target, type)
