--- conflicted
+++ resolved
@@ -335,7 +335,6 @@
       data.spans[mod[2]][mod[1]] = true;
     });
     $.each(data.equivs, function(equivNo, equiv) {
-<<<<<<< HEAD
       var equivSpans = equiv.slice(2);
       equivSpans.sort(function(a, b) {
         var aSpan = data.spans[a];
@@ -351,10 +350,6 @@
         var eventDesc = data.eventDescs[equiv[0] + '*' + i] =
             new EventDesc(equivSpans[i - 1], equivSpans[i - 1], [[equiv[1], equivSpans[i]]], true);
       }
-=======
-      var eventDesc = data.eventDescs[equiv[0]] =
-          new EventDesc(equiv[1], equiv[1], [[equiv[3], equiv[2]]], true);
->>>>>>> e3aa0f59
     });
 
     // find chunk breaks
