--- conflicted
+++ resolved
@@ -517,65 +517,6 @@
     data.towers = {};
 
     var sortComparator = function(a, b) {
-<<<<<<< HEAD
-        // longer arc distances go last
-        var tmp = a.avgDist - b.avgDist;
-        if (tmp) {
-          return tmp < 0 ? -1 : 1;
-        }
-        // spans with more arcs go last
-        var tmp = a.numArcs - b.numArcs;
-        if (tmp) {
-          return tmp < 0 ? -1 : 1;
-        }
-        // compare the span widths,
-        // put wider on bottom so they don't mess with arcs, or shorter
-	// on bottom if there are no arcs.
-        var ad = a.to - a.from;
-        var bd = b.to - b.from;
-        tmp = ad - bd;
-	if(a.numArcs == 0 && b.numArcs == 0) {
-	    tmp = -tmp;
-	} 
-        if (tmp) {
-          return tmp < 0 ? 1 : -1;
-        }
-	if (compareHeights) {
-	  tmp = b.refedIndexSum - a.refedIndexSum;
-	  if (tmp) {
-	    return tmp < 0 ? 1 : -1;
-	  }
-	}
-	// if no other criterion is found, sort by type to maintain
-	// consistency
-	// TODO: isn't there a cmp() in JS?
-	if (a.type < b.type) {
-	    return -1;
-	} else if (a.type > b.type) {
-	    return 1;
-	}
-	
-        return 0;
-    };
-
-    // preliminary sort to assign order for basic cases
-    $.each(data.chunks, function(chunkNo, chunk) {
-      chunk.spans.sort(sortComparator); // sort
-      $.each(chunk.spans, function(spanNo, span) {
-		 span.indexNumber = spanNo;
-		 span.refedIndexSum = 0;
-	     });
-	   });
-    // basic cases not referencing others will now have indexNumber set
-    // to indicate their relative order. Sum those for referencing cases
-    $.each(data.arcs, function(arcNo, arc) {
-	     data.spans[arc.origin].refedIndexSum += data.spans[arc.target].indexNumber;
-	   });
-    // and make the next sort take this into account. Note that this will
-    // now resolve first-order dependencies between sort orders but not
-    // second-order or higher.
-    compareHeights = true;
-=======
       // longer arc distances go last
       var tmp = a.avgDist - b.avgDist;
       if (tmp) {
@@ -602,12 +543,22 @@
       if (tmp) {
         return tmp < 0 ? -1 : 1;
       }
+      // if no other criterion is found, sort by type to maintain
+      // consistency
+      // TODO: isn't there a cmp() in JS?
+      if (a.type < b.type) {
+        return -1;
+      } else if (a.type > b.type) {
+        return 1;
+      }
       
       return 0;
     };
 
     for (var i = 0; i < 2; i++) {
       // preliminary sort to assign heights for basic cases
+      // (first round) and cases resolved in the previous
+      // round(s).
       $.each(data.chunks, function(chunkNo, chunk) {
         chunk.spans.sort(sortComparator); // sort
         $.each(chunk.spans, function(spanNo, span) {
@@ -615,14 +566,12 @@
           span.refedIndexSum = 0;
         });
       });
-      // basic cases not referencing others will now have indexNumber set
+      // resolved cases will now have indexNumber set
       // to indicate their relative order. Sum those for referencing cases
       $.each(data.arcs, function(arcNo, arc) {
         data.spans[arc.origin].refedIndexSum += data.spans[arc.target].indexNumber;
       });
     }
-
->>>>>>> 7f1f2c8d
 
     // Sort spans in chunks for drawing purposes
     $.each(data.chunks, function(chunkNo, chunk) {
