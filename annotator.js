--- conflicted
+++ resolved
@@ -1355,15 +1355,10 @@
         target: targetType,
       }, function(jsonData) {
         var markup = [];
-<<<<<<< HEAD
-        $.each(jsonData, function(fieldsetNo, fieldset) {
-=======
-        var allRoles = [];
 	if (jsonData.message) {
 	  console.log(jsonData.message);
 	}
         $.each(jsonData.types, function(fieldsetNo, fieldset) {
->>>>>>> fff06dfa
           markup.push('<fieldset>');
           markup.push('<legend>' + fieldset[0] + '</legend>');
           $.each(fieldset[1], function(roleNo, role) {
