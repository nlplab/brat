--- conflicted
+++ resolved
@@ -92,15 +92,9 @@
 	<img class="right" src="case-studies/susumu-small.png"/>
       </a>
       <h2 class="nomargin">Japanese verb frame annotation</h2>
-<<<<<<< HEAD
-      <p>brat is applied in
-	the <span class="redacted">[REDACTED]</span> project for verb
-	frame annotation using
-	a <a href="http://framenet.icsi.berkeley.edu/">FrameNet</a>-like
-=======
       <p>brat is used by the [REDACTED] project for verb frame
-	annotation in <a href="framenet">FrameNet</a>-like
->>>>>>> b9b69cf4
+	annotation in 
+	<a href="http://framenet.icsi.berkeley.edu/">FrameNet</a>-like
 	representation.
       </p>
       <p>The annotation involves identifying the core and peripheral
