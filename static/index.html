--- conflicted
+++ resolved
@@ -1,6 +1,6 @@
 <html lang="en-US" xml:lang="en-US" xmlns="http://www.w3.org/1999/xhtml">
   <head>
-    <title><span class="logo">brat</span> rapid annotation tool</title>
+    <title>brat rapid annotation tool</title>
     <link rel="stylesheet" type="text/css" href="style.css"/>
     <link rel="stylesheet" type="text/css" href="jquery-theme/jquery-ui-redmond.css"/>
     <link rel="shortcut icon" href="../../favicon.ico"/>
@@ -17,26 +17,13 @@
         <span>menuitem</span>
         <span>menuitem</span>
         <span>menuitem</span>
-        <a href="manual/index.html"><span class="logo">brat</span> manual</a>
+        <a href="manual/index.html">brat manual</a>
       </div>
-<<<<<<< HEAD
-      <div id="downloadblock">
-	<p>Learn more:</p>
-	<ul>
-	  <li><a href="introduction.html">What is it?</a></li>
-	  <li>Examples</li>
-	  <li>Features</li>
-	  <li><a href="manual/supported-browsers.html">Browser support</a></li>
-	  <li>...</li>
-	</ul>
-	<br/><br/><br/>
-	<input type="button" style="font-size:20px" value="Try brat online" tabindex="-1" class="ui-button ui-widget ui-state-default ui-corner-all" role="button" aria-disabled="false" />
-=======
       <div id="content">
         <div id="downloadblock">
           <p>Learn more:</p>
           <ul>
-            <li>What is it?</li>
+            <li><a href="introduction.html">What is it?</a></li>
             <li>Examples</li>
             <li>Features</li>
             <li><a href="manual/supported-browsers.html">Browser support</a></li>
@@ -44,9 +31,7 @@
           </ul>
           <br/><br/><br/>
           <a class="ui-button ui-widget ui-state-default ui-corner-all
-      bigbutton" href="#">Try <span class="logo">brat</span> online</a>
->>>>>>> abc20a56
-
+      bigbutton" href="#">Try brat online</a>
           <p>Runs in your browser: no installation required</p>
           <p>Intuitive annotation visualization and editing</p>
           <p>...</p>
@@ -58,7 +43,7 @@
           <p>...</p>
         </div>
         <div id="titleblock">
-          <h1><span class="logo">brat</span> rapid annotation tool</h1> 
+          <h1>brat rapid annotation tool</h1> 
           <span class="h1subtitle">online environment for collaborative text annotation</span>
         </div>
         <div id="centerblock"> 
@@ -66,7 +51,7 @@
         </div>
       </div>
       <div id="footer">
-        &copy; 2010-2011 the <span class="logo">brat</span> contributors
+        &copy; 2010-2011 the brat contributors
       </div>
     </div>
   </body>
