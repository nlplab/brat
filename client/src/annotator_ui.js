--- conflicted
+++ resolved
@@ -815,42 +815,21 @@
         importForm.find('input:text, textarea').val('');
       });
 
-<<<<<<< HEAD
-      // TODO: this should probably be in visualizer_ui instead
-      var searchForm = $('#search_form');
-      var searchFormSubmit = function(evt) {
-        dispatcher.post('hideForm', [searchForm]);
-        var _searchtype= $('#search_type').val();
-        var _searchtext = $('#search_text').val();
-        var opts = {
-          action : 'searchCollection',
-          directory : dir,
-          type : _searchtype,
-          text : _searchtext,
-        };
-        dispatcher.post('ajax', [opts, function(response) {
-          dispatcher.post('showSearchResults', response.results);
-        }]);
-        return false;
-      };
-      searchForm.submit(searchFormSubmit);
-      dispatcher.post('initForm', [searchForm, {
-          width: 500,
-          alsoResize: '#search_text',
-          open: function(evt) {
-            keymap = {};
-          },
-        }]);
-      $('#search_button').click(function() {
-        dispatcher.post('showForm', [searchForm]);
-      });
-=======
       var preventDefault = function(evt) {
         evt.preventDefault();
       };
 
->>>>>>> 376cc692
-
+//       searchForm.submit(searchFormSubmit);
+//       dispatcher.post('initForm', [searchForm, {
+//           width: 500,
+//           alsoResize: '#search_text',
+//           open: function(evt) {
+//             keymap = {};
+//           },
+//         }]);
+//       $('#search_button').click(function() {
+//         dispatcher.post('showForm', [searchForm]);
+//       });
 
       var waiter = $('#waiter');
       waiter.dialog({
