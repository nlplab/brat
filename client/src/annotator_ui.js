var AnnotatorUI = (function($, window, undefined) {
    var AnnotatorUI = function(dispatcher, svg) {
      var that = this;
      var arcDragOrigin = null;
      var arcDragOriginBox = null;
      var arcDragOriginGroup = null;
      var arcDragArc = null;
      var selectedRange = null;
      var data = null;
      var spanOptions = null;
      var arcOptions = null;
      var spanKeymap = null;
      var keymap = null;
      var dir = null;
      var doc = null;

      that.user = null;

      var svgElement = $(svg._svg);

      var normalize = function(str) {
        return str.toLowerCase().replace(' ', '_');
      }

      var onKeyDown = function(evt) {
        var code = evt.which;

        if (code === $.ui.keyCode.ESCAPE) {
          stopArcDrag();
          return;
        }

        if (!keymap) return;

        var binding = keymap[code];
        if (!binding) binding = keymap[String.fromCharCode(code)];
        if (binding) {
          $('#' + binding).click();
        }
      };

      var onDblClick = function(evt) {
        if (that.user === null) return;
        var target = $(evt.target);
        var id;
        // do we edit an arc?
        if (id = target.attr('data-arc-role')) {
          // TODO
          window.getSelection().removeAllRanges();
          var originSpanId = target.attr('data-arc-origin');
          var targetSpanId = target.attr('data-arc-target');
          var type = target.attr('data-arc-role');
          var originSpan = data.spans[originSpanId];
          var targetSpan = data.spans[targetSpanId];
          arcOptions = {
            action: 'createArc',
            origin: originSpanId,
            target: targetSpanId,
            old_target: targetSpanId,
            type: type,
            old_type: type,
            directory: dir,
            'document': doc
          };
          var eventDescId = target.attr('data-arc-ed');
          if (eventDescId) {
            var eventDesc = data.eventDescs[eventDescId];
            arcOptions['left'] = eventDesc.leftSpans.join(',');
            arcOptions['right'] = eventDesc.rightSpans.join(',');
          }
          $('#arc_origin').text(originSpan.type + ' ("' + data.text.substring(originSpan.from, originSpan.to) + '")');
          $('#arc_target').text(targetSpan.type + ' ("' + data.text.substring(targetSpan.from, targetSpan.to) + '")');
          var arcId = originSpanId + '--' + type + '--' + targetSpanId; // TODO
          fillArcTypesAndDisplayForm(evt, originSpan.type, targetSpan.type, type, arcId);
          
        // if not, then do we edit a span?
        } else if (id = target.attr('data-span-id')) {
          window.getSelection().removeAllRanges();
          var span = data.spans[id];
          spanOptions = {
            action: 'createSpan',
            start: span.from,
            end: span.to,
            id: id,
          };
          var spanText = data.text.substring(span.from, span.to);
          fillSpanTypesAndDisplayForm(evt, spanText, span);
        }
      };

      var startArcDrag = function(originId) {
        window.getSelection().removeAllRanges();
        svgPosition = svgElement.offset();
        arcDragOrigin = originId;
        arcDragArc = svg.path(svg.createPath(), {
          markerEnd: 'url(#drag_arrow)',
          'class': 'drag_stroke',
          fill: 'none',
        });
        arcDragOriginGroup = $(data.spans[arcDragOrigin].group);
        arcDragOriginGroup.addClass('highlight');
        arcDragOriginBox = Brat.realBBox(data.spans[arcDragOrigin]);
        arcDragOriginBox.center = arcDragOriginBox.x + arcDragOriginBox.width / 2;
      };

      var onMouseDown = function(evt) {
        if (!that.user || arcDragOrigin) return;
        var target = $(evt.target);
        var id;
        // is it arc drag start?
        if (id = target.attr('data-span-id')) {
          arcOptions = null;
          startArcDrag(id);
          return false;
        }
      };

      var onMouseMove = function(evt) {
        if (arcDragOrigin) {
          window.getSelection().removeAllRanges();
          var mx = evt.pageX - svgPosition.left;
          var my = evt.pageY - svgPosition.top + 5; // TODO FIXME why +5?!?
          var y = Math.min(arcDragOriginBox.y, my) - 50;
          var dx = (arcDragOriginBox.center - mx) / 4;
          var path = svg.createPath().
            move(arcDragOriginBox.center, arcDragOriginBox.y).
            curveC(arcDragOriginBox.center - dx, y,
                mx + dx, y,
                mx, my);
          arcDragArc.setAttribute('d', path.path());
        }
      };

      var adjustToCursor = function(evt, element) {
        var screenHeight = $(window).height() - 15; // TODO HACK - no idea why -15 is needed
        var screenWidth = $(window).width();
        var elementHeight = element.height();
        var elementWidth = element.width();
        var y = Math.min(evt.clientY, screenHeight - elementHeight);
        var x = Math.min(evt.clientX, screenWidth - elementWidth);
        element.css({ top: y, left: x });
      };

      var fillSpanTypesAndDisplayForm = function(evt, spanText, span) {
        keymap = spanKeymap;
        if (span) {
          $('#del_span_button').show();
        } else {
          $('#del_span_button').hide();
        }
        $('#span_selected').text(spanText);
        var encodedText = encodeURIComponent(spanText);
        $('#span_uniprot').attr('href', 'http://www.uniprot.org/uniprot/?sort=score&query=' + encodedText);
        $('#span_entregene').attr('href', 'http://www.ncbi.nlm.nih.gov/gene?term=' + encodedText);
        $('#span_wikipedia').attr('href', 'http://en.wikipedia.org/wiki/Special:Search?search=' + encodedText);
        $('#span_google').attr('href', 'http://www.google.com/search?q=' + encodedText);
        $('#span_alc').attr('href', 'http://eow.alc.co.jp/' + encodedText);
        if (span) {
          // FIXME was: document.location + '/' + span.id);
          $('#span_highlight_link').show().attr('href', 'FIXME');
          $('#span_form_delete').show();
          keymap[$.ui.keyCode.DELETE] = 'span_form_delete';
          var el = $('#span_' + normalize(span.type));
          if (el.length) {
            el[0].checked = true;
          } else {
            $('#span_form input:radio:checked').each(function (radioNo, radio) {
              radio.checked = false;
            });
          }
        } else {
          $('#span_highlight_link').hide();
          $('#span_form_delete').hide();
          keymap[$.ui.keyCode.DELETE] = null;
          $('#span_form input:radio:first')[0].checked = true;
        }
        if (el = $('#span_mod_negation')[0]) {
          el.checked = span ? span.Negation : false;
        }
        if (el = $('#span_mod_speculation')[0]) {
          el.checked = span ? span.Speculation : false;
        }
        dispatcher.post('showForm', [spanForm]);
        $('#span_form-ok').focus();

        adjustToCursor(evt, spanForm.parent());
      };

      var arcFormSubmitRadio = function(evt) {
          // TODO: check for confirm_mode?
          arcFormSubmit(evt, $(evt.target));
      }

      var arcFormSubmit = function(evt, typeRadio) {
        typeRadio = typeRadio || $('#arc_form input:radio:checked');
        var type = typeRadio.val();
        dispatcher.post('hideForm', [arcForm]);

        if (type) { // (if not cancelled)
          arcOptions.type = type;
          dispatcher.post('ajax', [arcOptions, 'edited']);
        } else {
          dispatcher.post('messages', [[['Error: No type selected', 'error']]]);
        }
        return false;
      };

      var fillArcTypesAndDisplayForm = function(evt, originType, targetType, arcType, arcId) {
        dispatcher.post('ajax', [{
            action: 'possibleArcTypes',
            directory: dir,
            origin_type: originType,
            target_type: targetType,
          }, 
          function(jsonData) {
            if (jsonData.empty && !arcType) {
              // no valid choices
              dispatcher.post('messages', [[["No choices for " + originType + " -> " + targetType, 'error']]]);
            } else {
              $('#arc_roles').html(jsonData.html);
              keymap = jsonData.keymap;
              if (arcId) {
                $('#arc_highlight_link').attr('href', document.location + '/' + arcId).show(); // TODO incorrect
                var el = $('#arc_' + normalize(arcType))[0];
                if (el) {
                  el.checked = true;
                }
              } else {
                $('#arc_highlight_link').hide();
                el = $('#arc_form input:radio:first')[0];
                if (el) {
                  el.checked = true;
                }
              }
              var confirmMode = $('#confirm_mode')[0].checked;
              if (!confirmMode) {
                arcForm.find('#arc_roles input:radio').click(arcFormSubmitRadio);
              }
              if (arcType) {
                $('#arc_form_delete').show();
                keymap[$.ui.keyCode.DELETE] = 'arc_form_delete';
              } else {
                $('#arc_form_delete').hide();
              }

              dispatcher.post('showForm', [arcForm]);
              $('#arc_form input:submit').focus();
              adjustToCursor(evt, arcForm.parent());
            }
          }]);
      };

      var deleteArc = function(evt) {
        var confirmMode = $('#confirm_mode')[0].checked;
        if (confirmMode && !confirm("Are you sure you want to delete this annotation?")) {
          return;
        }
        var eventDataId = $(evt.target).attr('data-arc-ed');
        dispatcher.post('hideForm', [arcForm]);
        arcOptions.action = 'deleteArc';
        dispatcher.post('ajax', [arcOptions, 'edited']);
      };

      var reselectArc = function(evt) {
        dispatcher.post('hideForm', [arcForm]);
        startArcDrag(arcOptions.origin);
      };

      var arcForm = $('#arc_form');
      dispatcher.post('initForm', [arcForm, {
          width: 500,
          buttons: [{
              id: 'arc_form_delete',
              text: "Delete",
              click: deleteArc
            }, {
              id: 'arc_form_reselect',
              text: 'Reselect',
              click: reselectArc
          }],
          close: function(evt) {
            keymap = null;
          }
        }]);
      arcForm.submit(arcFormSubmit);

      var stopArcDrag = function(target) {
        if (arcDragOrigin) {
          arcDragOriginGroup.removeClass('highlight');
          if (target) {
            target.parent().removeClass('highlight');
          }
          svg.remove(arcDragArc);
          arcDragOrigin = null;
        }
      };

      var onMouseUp = function(evt) {
        if (that.user === null) return;

        var target = $(evt.target);
        // is it arc drag end?
        if (arcDragOrigin) {
          var origin = arcDragOrigin;
          stopArcDrag(target);
          if ((id = target.attr('data-span-id')) && origin != id) {
            var originSpan = data.spans[origin];
            var targetSpan = data.spans[id];
            if (arcOptions && arcOptions.old_target) {
              arcOptions.target = targetSpan.id;
              dispatcher.post('ajax', [arcOptions, 'edited']);
            } else {
              arcOptions = {
                action: 'createArc',
                origin: originSpan.id,
                target: targetSpan.id,
                directory: dir,
                'document': doc
              };
              $('#arc_origin').text(originSpan.type+' ("'+data.text.substring(originSpan.from, originSpan.to)+'")');
              $('#arc_target').text(targetSpan.type+' ("'+data.text.substring(targetSpan.from, targetSpan.to)+'")');
              fillArcTypesAndDisplayForm(evt, originSpan.type, targetSpan.type);
            }
          }
        } else if (!evt.ctrlKey) {
          // if not, then is it span selection? (ctrl key cancels)
          var sel = window.getSelection();
          if (sel.rangeCount) {
            selectedRange = sel.getRangeAt(0);
          }
          var chunkIndexFrom = sel.anchorNode && $(sel.anchorNode.parentNode).attr('data-chunk-id');
          var chunkIndexTo = sel.focusNode && $(sel.focusNode.parentNode).attr('data-chunk-id');
          if (chunkIndexFrom !== undefined && chunkIndexTo !== undefined) {
            var chunkFrom = data.chunks[chunkIndexFrom];
            var chunkTo = data.chunks[chunkIndexTo];
            var selectedFrom = chunkFrom.from + sel.anchorOffset;
            var selectedTo = chunkTo.from + sel.focusOffset;
            sel.removeAllRanges();

            if (selectedFrom > selectedTo) {
              var tmp = selectedFrom; selectedFrom = selectedTo; selectedTo = tmp;
            }
            // trim
            while (selectedFrom < selectedTo && " \n\t".indexOf(data.text.substr(selectedFrom, 1)) !== -1) selectedFrom++;
            while (selectedFrom < selectedTo && " \n\t".indexOf(data.text.substr(selectedTo - 1, 1)) !== -1) selectedTo--;

            if (selectedFrom === selectedTo) return; // simple click (zero-width span)
            spanOptions = {
              action: 'createSpan',
              start: selectedFrom,
              end: selectedTo
            };
            var spanText = data.text.substring(selectedFrom, selectedTo);
            if (spanText.indexOf("\n") != -1) {
              dispatcher.post('messages', [[['Error: cannot annotate across a sentence break', 'error']]]);
            } else {
              fillSpanTypesAndDisplayForm(evt, spanText);
            }
          }
        }
      };

      var init = function() {
        dispatcher.post('ajax', [{
            action: 'whoami'
          }, function(response) {
            var auth_button = $('#auth_button');
            if (response.user) {
              that.user = response.user;
              dispatcher.post('messages', [[['Welcome back, user "' + that.user + '"', 'info']]]);
              auth_button.val('Logout');
              $('.login').show();
            } else {
              auth_button.val('Login');
              $('.login').hide();
            }
          }
        ]);
      };

      var collapseHandler = function(evt) {
        var el = $(evt.target);
        var open = el.hasClass('open');
        var collapsible = el.parent().find('.collapsible').first();
        el.toggleClass('open');
        collapsible.toggleClass('open');
      };

      var spanFormSubmitRadio = function(evt) {
        var confirmMode = $('#confirm_mode')[0].checked;
        if (confirmMode) {
          $('#span_form-ok').focus();
        } else {
          spanFormSubmit(evt, $(evt.target));
        }
      }

      var rememberData = function(_data) {
        if (_data) {
          data = _data;
        }
      };

      var rememberSpanSettings = function(response) {
        try {
          $('#span_types').html(response.html).find('.type_scroller').addClass('ui-widget');
        } catch (x) {
          escaped = response.html.replace(/&/g, "&amp;").replace(/</g, "&lt;").replace(/>/g, "&gt;");
          dispatcher.post('messages', [[['Error: failed to display span form; received HTML:<br/>' + escaped, 'error']]]);
          $('#span_types').html('Error displaying form');
        }
        spanKeymap = response.keymap;
        // TODO: consider separating span and arc abbreviations
        spanAbbrevs = response.abbrevs;
        arcAbbrevs = response.abbrevs;
        spanForm.find('#span_types input:radio').click(spanFormSubmitRadio);
        spanForm.find('.collapser').click(collapseHandler);
      };

      var gotCurrent = function(_dir, _doc, _args) {
        dir = _dir;
        doc = _doc;
        args = _args;
      };

      var edited = function(response) {
        var x = response.exception;
        if (x) {
          if (x == 'annotationIsReadOnly') {
            dispatcher.post('messages', [[["This document is read-only and can't be edited.", 'error']]]);
          }
          $('#waiter').dialog('close');
        } else {
          args.edited = response.edited;
          data = response.annotations;
          data.document = doc;
          data.directory = dir;
          dispatcher.post('preventReloadByURL');
          dispatcher.post('setArguments', [args]);
          dispatcher.post('renderData', [data]);
        }
      };


      var authForm = $('#auth_form');
      dispatcher.post('initForm', [authForm]);
      var authFormSubmit = function(evt) {
        dispatcher.post('hideForm');
        var user = $('#auth_user').val();
        var password = $('#auth_pass').val();
        dispatcher.post('ajax', [{
            action: 'login',
            user: user,
            password: password,
          },
          function(response) {
              if (response.exception) {
                dispatcher.post('showForm', [authForm]);
                $('#auth_user').select().focus();
              } else {
                that.user = user;
                $('#auth_button').val('Logout');
                $('#auth_user').val('');
                $('#auth_pass').val('');
                $('.login').show();
              }
          }]);
        return false;
      };
      $('#auth_button').click(function(evt) {
        if (that.user) {
          dispatcher.post('ajax', [{
            action: 'logout'
          }, function(response) {
            that.user = null;
            $('#auth_button').val('Login');
            $('.login').hide();
          }]);
        } else {
          dispatcher.post('showForm', [authForm]);
        }
      });
      authForm.submit(authFormSubmit);

      var spanForm = $('#span_form');

      var deleteSpan = function() {
        $.extend(spanOptions, {
          action: 'deleteSpan',
          directory: dir,
          'document': doc,
        });
        dispatcher.post('ajax', [spanOptions, 'edited']);
        dispatcher.post('hideForm', [spanForm]);
        $('#waiter').dialog('open');
      };

      dispatcher.post('initForm', [spanForm, {
          // XXX big hack :) choosing the exact thing to contract/expand
          alsoResize: '#span_types .type_scroller:last',
          width: 500,
          buttons: [{
            id: 'span_form_delete',
            text: "Delete",
            click: deleteSpan
          }],
          close: function(evt) {
            keymap = null;
          }
        }]);

      var spanFormSubmit = function(evt, typeRadio) {
        typeRadio = typeRadio || $('#span_form input:radio:checked');
        var type = typeRadio.val();
        dispatcher.post('hideForm', [spanForm]);
        if (type) {
          $.extend(spanOptions, {
            action: 'createSpan',
            directory: dir,
            'document': doc,
            type: type,
          });
          var el;
          var attributes = {};
          if (el = $('#span_mod_negation')[0]) {
            attributes.negation = el.checked;
          }
          if (el = $('#span_mod_speculation')[0]) {
            attributes.speculation = el.checked;
          }
<<<<<<< HEAD
          // unfocus all elements to prevent focus being kept after
          // hiding them
          spanForm.parent().find('*').blur();
=======
          spanOptions.attributes = $.toJSON(attributes);
>>>>>>> 9689b9c1
          $('#waiter').dialog('open');
          dispatcher.post('ajax', [spanOptions, 'edited']);
        } else {
          dispatcher.post('messages', [[['Error: No type selected', 'error']]]);
        }
        return false;
      };
      spanForm.submit(spanFormSubmit);

      var importForm = $('#import_form');
      var importFormSubmit = function(evt) {
        dispatcher.post('hideForm', [importForm]);
        var _docid = $('#import_docid').val();
        var _doctitle = $('#import_title').val();
        var _doctext = $('#import_text').val();
        var opts = {
          action : 'import',
          directory : dir,
          docid  : _docid,
          title : _doctitle,
          text  : _doctext,
        };
        dispatcher.post('ajax', [opts, function(response) {
          dispatcher.post('setDocument', [response.address]);
        }]);
        return false;
      };
      importForm.submit(importFormSubmit);
      dispatcher.post('initForm', [importForm, {
          width: 500,
          alsoResize: '#import_text',
          open: function(evt) {
            keymap = {};
          },
        }]);
      $('#import_button').click(function() {
        dispatcher.post('showForm', [importForm]);
      });
      

      var waiter = $('#waiter');
      waiter.dialog({
        closeOnEscape: false,
        buttons: {},
        modal: true,
        open: function(evt, ui) {
          $(evt.target).parent().find(".ui-dialog-titlebar-close").hide();
        }
      });
      // hide the waiter (Sampo said it's annoying)
      // we don't elliminate it altogether because it still provides the
      // overlay to prevent interaction
      waiter.parent().css('opacity', '0');
      $('.login').hide();

      dispatcher.
        on('renderData', rememberData).
        on('dirLoaded', rememberSpanSettings).
        on('init', init).
        on('edited', edited).
        on('current', gotCurrent).
        on('keydown', onKeyDown).
        on('dblclick', onDblClick).
        on('mousedown', onMouseDown).
        on('mouseup', onMouseUp).
        on('mousemove', onMouseMove);
    };

    return AnnotatorUI;
})(jQuery, window);<|MERGE_RESOLUTION|>--- conflicted
+++ resolved
@@ -528,13 +528,10 @@
           if (el = $('#span_mod_speculation')[0]) {
             attributes.speculation = el.checked;
           }
-<<<<<<< HEAD
           // unfocus all elements to prevent focus being kept after
           // hiding them
           spanForm.parent().find('*').blur();
-=======
           spanOptions.attributes = $.toJSON(attributes);
->>>>>>> 9689b9c1
           $('#waiter').dialog('open');
           dispatcher.post('ajax', [spanOptions, 'edited']);
         } else {
