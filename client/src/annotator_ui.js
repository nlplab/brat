// -*- Mode: JavaScript; tab-width: 2; indent-tabs-mode: nil; -*-
// vim:set ft=javascript ts=2 sw=2 sts=2 cindent:
var AnnotatorUI = (function($, window, undefined) {
    var AnnotatorUI = function(dispatcher, svg) {
      var that = this;
      var arcDragOrigin = null;
      var arcDragOriginBox = null;
      var arcDragOriginGroup = null;
      var arcDragArc = null;
      var arcDragJustStarted = false;
      var sourceData = null;
      var data = null;
      var searchConfig = null;
      var spanOptions = null;
      var rapidSpanOptions = null;
      var arcOptions = null;
      var spanKeymap = null;
      var keymap = null;
      var coll = null;
      var doc = null;
      var reselectedSpan = null;
      var editedSpan = null;
      var repeatingArcTypes = [];
      var spanTypes = null;
      var entityAttributeTypes = null;
      var eventAttributeTypes = null;
      var allAttributeTypes = null; // TODO: temp workaround, remove
      var relationTypesHash = null;
      var showValidAttributes; // callback function
      var dragStartedAt = null;
      var selRect = null;
      var lastStartRec = null;
      var lastEndRec = null;

      var draggedArcHeight = 30;
      var spanTypesToShowBeforeCollapse = 30;

      // TODO: this is an ugly hack, remove (see comment with assignment)
      var lastRapidAnnotationEvent = null;
      // TODO: another avoidable global; try to work without
      var rapidAnnotationDialogVisible = false;

      // amount by which to lighten (adjust "L" in HSL space) span
      // colors for type selection box BG display. 0=no lightening,
      // 1=white BG (no color)
      var spanBoxTextBgColorLighten = 0.4;

      // for double-click selection simulation hack
      var lastDoubleClickedChunkId = null;

      // for normalization: URLs bases by norm DB name
      var normDbUrlByDbName = {};
      var normDbUrlBaseByDbName = {};
      // for normalization
      var oldSpanNormIdValue = '';

      that.user = null;
      var svgElement = $(svg._svg);
      var svgId = svgElement.parent().attr('id');

      var hideForm = function() {
        keymap = null;
        rapidAnnotationDialogVisible = false;
      };

      var clearSelection = function() {
        window.getSelection().removeAllRanges();
        if (selRect != null) {
          for(var s=0; s != selRect.length; s++) {
            selRect[s].parentNode.removeChild(selRect[s]);
          }
          selRect = null;
          lastStartRec = null;
          lastEndRec = null;
        }
      };

      var makeSelRect = function(rx, ry, rw, rh, col) {
        var selRect = document.createElementNS("http://www.w3.org/2000/svg", "rect");
        selRect.setAttributeNS(null, "width", rw);
        selRect.setAttributeNS(null, "height", rh);
        selRect.setAttributeNS(null, "x", rx);
        selRect.setAttributeNS(null, "y", ry);
        selRect.setAttributeNS(null, "fill", col == undefined ? "lightblue" : col);
        return selRect;
      };

      var onKeyDown = function(evt) {
        var code = evt.which;

        if (code === $.ui.keyCode.ESCAPE) {
          stopArcDrag();
          if (reselectedSpan) {
            $(reselectedSpan.rect).removeClass('reselect');
            reselectedSpan = null;
            svgElement.removeClass('reselect');
          }
          return;
        }

        // in rapid annotation mode, prioritize the keys 0..9 for the
        // ordered choices in the quick annotation dialog.
        if (Configuration.rapidModeOn && rapidAnnotationDialogVisible && 
            "0".charCodeAt() <= code && code <= "9".charCodeAt()) {
          var idx = String.fromCharCode(code);
          var $input = $('#rapid_span_'+idx);
          if ($input.length) {
            $input.click();
          }
        }

        if (!keymap) return;

        // disable shortcuts when working with elements that you could
        // conceivably type in
        var target = evt.target;
        var nodeName = target.nodeName.toLowerCase();
        var nodeType = target.type && target.type.toLowerCase();
        if (nodeName == 'input' && (nodeType == 'text' || nodeType == 'password')) return;
        if (nodeName == 'textarea' || nodeName == 'select') return;

        var binding = keymap[code];
        if (!binding) binding = keymap[String.fromCharCode(code)];
        if (binding) {
          var boundInput = $('#' + binding)[0];
          if (boundInput && !boundInput.disabled) {
            boundInput.click();
          }
        }
        return false;
      };

      var onDblClick = function(evt) {
        // must be logged in
        if (that.user === null) return;
        // must not be reselecting a span or an arc
        if (reselectedSpan || arcDragOrigin) return;

        var target = $(evt.target);
        var id;

        // do we edit an arc?
        if (id = target.attr('data-arc-role')) {
          // TODO
          clearSelection();
          var originSpanId = target.attr('data-arc-origin');
          var targetSpanId = target.attr('data-arc-target');
          var type = target.attr('data-arc-role');
          var originSpan = data.spans[originSpanId];
          var targetSpan = data.spans[targetSpanId];
          arcOptions = {
            action: 'createArc',
            origin: originSpanId,
            target: targetSpanId,
            old_target: targetSpanId,
            type: type,
            old_type: type,
            collection: coll,
            'document': doc
          };
          var eventDescId = target.attr('data-arc-ed');
          if (eventDescId) {
            var eventDesc = data.eventDescs[eventDescId];
            if (eventDesc.equiv) {
              arcOptions['left'] = eventDesc.leftSpans.join(',');
              arcOptions['right'] = eventDesc.rightSpans.join(',');
            }
          }
          $('#arc_origin').text(Util.spanDisplayForm(spanTypes, originSpan.type) + ' ("' + data.text.substring(originSpan.from, originSpan.to) + '")');
          $('#arc_target').text(Util.spanDisplayForm(spanTypes, targetSpan.type) + ' ("' + data.text.substring(targetSpan.from, targetSpan.to) + '")');
          var arcId = [originSpanId, type, targetSpanId];
          fillArcTypesAndDisplayForm(evt, originSpan.type, targetSpan.type, type, arcId);
          // for precise timing, log dialog display to user.
          dispatcher.post('logAction', ['arcEditSelected']);

        // if not an arc, then do we edit a span?
        } else if (id = target.attr('data-span-id')) {
          clearSelection();
          editedSpan = data.spans[id];
          var offsets = [];
          $.each(editedSpan.fragments, function(fragmentNo, fragment) {
            offsets.push([fragment.from, fragment.to]);
          });
          spanOptions = {
            action: 'createSpan',
            offsets: offsets,
            type: editedSpan.type,
            id: id,
          };
          fillSpanTypesAndDisplayForm(evt, editedSpan.text, editedSpan);
          // for precise timing, log annotation display to user.
          dispatcher.post('logAction', ['spanEditSelected']);
        }

        // if not an arc or a span, is this a double-click on text?
        else if (id = target.attr('data-chunk-id')) {
          // remember what was clicked (this is in preparation for
          // simulating double-click selection on browsers that do
          // not support it.
          lastDoubleClickedChunkId = id;
        }
      };

      var startArcDrag = function(originId) {
        clearSelection();
        svgPosition = svgElement.offset();
        arcDragOrigin = originId;
        arcDragArc = svg.path(svg.createPath(), {
          markerEnd: 'url(#drag_arrow)',
          'class': 'drag_stroke',
          fill: 'none',
        });
        arcDragOriginGroup = $(data.spans[arcDragOrigin].group);
        arcDragOriginGroup.addClass('highlight');
        arcDragOriginBox = Util.realBBox(data.spans[arcDragOrigin].headFragment);
        arcDragOriginBox.center = arcDragOriginBox.x + arcDragOriginBox.width / 2;

        arcDragJustStarted = true;
      };

      var getValidArcTypesForDrag = function(targetId, targetType) {
        if (!arcDragOrigin || targetId == arcDragOrigin) return null;

        var originType = data.spans[arcDragOrigin].type;
        var spanType = spanTypes[originType];
        var result = [];
        if (spanType) {
          $.each(spanType.arcs, function(arcNo, arc) {
            if ($.inArray(targetType, arc.targets) != -1) {
              result.push(arc.type);
            }
          });
        }
        return result;
      };

      var onMouseDown = function(evt) {
        dragStartedAt = evt; // XXX do we really need the whole evt?
        if (!that.user || arcDragOrigin) return;
        var target = $(evt.target);
        var id;
        // is it arc drag start?
        if (id = target.attr('data-span-id')) {
          arcOptions = null;
          startArcDrag(id);
          return false;
        }
      };

      var onMouseMove = function(evt) {
        if (arcDragOrigin) {
          if (arcDragJustStarted) {
            // show the possible targets
            var span = data.spans[arcDragOrigin] || {};
            var spanDesc = spanTypes[span.type] || {};
            // var targetClasses = [];
            var $targets = $();
            $.each(spanDesc.arcs || [], function(possibleArcNo, possibleArc) {
              $.each(possibleArc.targets || [], function(possibleTargetNo, possibleTarget) {
                // speedup for #642: relevant browsers should support
                // this function: http://www.quirksmode.org/dom/w3c_core.html#t11
                // so we get off jQuery and get down to the metal:
                // targetClasses.push('.span_' + possibleTarget);
                $targets = $targets.add(svgElement[0].getElementsByClassName('span_' + possibleTarget));
              });
            });
            // $(targetClasses.join(',')).not('[data-span-id="' + arcDragOrigin + '"]').addClass('reselectTarget');
            $targets.not('[data-span-id="' + arcDragOrigin + '"]').addClass('reselectTarget');
          }
          clearSelection();
          var mx = evt.pageX - svgPosition.left;
          var my = evt.pageY - svgPosition.top + 5; // TODO FIXME why +5?!?
          var y = Math.min(arcDragOriginBox.y, my) - draggedArcHeight;
          var dx = (arcDragOriginBox.center - mx) / 4;
          var path = svg.createPath().
            move(arcDragOriginBox.center, arcDragOriginBox.y).
            curveC(arcDragOriginBox.center - dx, y,
                mx + dx, y,
                mx, my);
          arcDragArc.setAttribute('d', path.path());
        } else {
          // A. Scerri FireFox chunk

          // if not, then is it span selection? (ctrl key cancels)
          var sel = window.getSelection();
          var chunkIndexFrom = sel.anchorNode && $(sel.anchorNode.parentNode).attr('data-chunk-id');
          var chunkIndexTo = sel.focusNode && $(sel.focusNode.parentNode).attr('data-chunk-id');
          // fallback for firefox (at least):
          // it's unclear why, but for firefox the anchor and focus
          // node parents are always undefined, the the anchor and
          // focus nodes themselves do (often) have the necessary
          // chunk ID. However, anchor offsets are almost always
          // wrong, so we'll just make a guess at what the user might
          // be interested in tagging instead of using what's given.
          var anchorOffset = null;
          var focusOffset = null;
          if (chunkIndexFrom === undefined && chunkIndexTo === undefined &&
              $(sel.anchorNode).attr('data-chunk-id') &&
              $(sel.focusNode).attr('data-chunk-id')) {
            // Lets take the actual selection range and work with that
            // Note for visual line up and more accurate positions a vertical offset of 8 and horizontal of 2 has been used!
            var range = sel.getRangeAt(0);
            var svgOffset = $(svg._svg).offset();
            var flip = false;
            var tries = 0;
            // First try and match the start offset with a position, if not try it against the other end
            while (tries < 2) {
              var sp = svg._svg.createSVGPoint();
              sp.x = (flip ? evt.pageX : dragStartedAt.pageX) - svgOffset.left;
              sp.y = (flip ? evt.pageY : dragStartedAt.pageY) - (svgOffset.top + 8);
              var startsAt = range.startContainer;
              anchorOffset = startsAt.getCharNumAtPosition(sp);
              chunkIndexFrom = startsAt && $(startsAt).attr('data-chunk-id');
              if (anchorOffset != -1) {
                break;
              }
              flip = true;
              tries++;
            }

            // Now grab the end offset
            sp.x = (flip ? dragStartedAt.pageX : evt.pageX) - svgOffset.left;
            sp.y = (flip ? dragStartedAt.pageY : evt.pageY) - (svgOffset.top + 8);
            var endsAt = range.endContainer;
            focusOffset = endsAt.getCharNumAtPosition(sp);

            // If we cannot get a start and end offset stop here
            if (anchorOffset == -1 || focusOffset == -1) {
              return;
            }
            // If we are in the same container it does the selection back to front when dragged right to left, across different containers the start is the start and the end if the end!
            if(range.startContainer == range.endContainer && anchorOffset > focusOffset) {
              var t = anchorOffset;
              anchorOffset = focusOffset;
              focusOffset = t;
              flip = false;
            }
            chunkIndexTo = endsAt && $(endsAt).attr('data-chunk-id');

            // Now take the start and end character rectangles
            startRec = startsAt.getExtentOfChar(anchorOffset);
            startRec.y += 2;
            endRec = endsAt.getExtentOfChar(focusOffset);
            endRec.y += 2;

            // If nothing has changed then stop here
            if (lastStartRec != null && lastStartRec.x == startRec.x && lastStartRec.y == startRec.y && lastEndRec != null && lastEndRec.x == endRec.x && lastEndRec.y == endRec.y) {
              return;
            }

            if (selRect == null) {
              var rx = startRec.x;
              var ry = startRec.y;
              var rw = (endRec.x + endRec.width) - startRec.x;
              if (rw < 0) {
                rx += rw;
                rw = -rw;
              }
              var rh = Math.max(startRec.height, endRec.height);

              selRect = new Array();
              var activeSelRect = makeSelRect(rx, ry, rw, rh);
              selRect.push(activeSelRect);
              startsAt.parentNode.parentNode.parentNode.insertBefore(activeSelRect, startsAt.parentNode.parentNode);
            } else {
              if (startRec.x != lastStartRec.x && endRec.x != lastEndRec.x && (startRec.y != lastStartRec.y || endRec.y != lastEndRec.y)) {
                if (startRec.y < lastStartRec.y) {
                  selRect[0].setAttributeNS(null, "width", lastStartRec.width);
                  lastEndRec = lastStartRec;
                } else if (endRec.y > lastEndRec.y) {
                  selRect[selRect.length - 1].setAttributeNS(null, "x",
                      parseFloat(selRect[selRect.length - 1].getAttributeNS(null, "x"))
                      + parseFloat(selRect[selRect.length - 1].getAttributeNS(null, "width"))
                      - lastEndRec.width);
                  selRect[selRect.length - 1].setAttributeNS(null, "width", 0);
                  lastStartRec=lastEndRec;
                }
              }

              // Start has moved
              var flip = !(startRec.x == lastStartRec.x && startRec.y == lastStartRec.y);
              // If the height of the start or end changed we need to check whether
              // to remove multi line highlights no longer needed if the user went back towards their start line
              // and whether to create new ones if we moved to a newline
              if (((endRec.y != lastEndRec.y)) || ((startRec.y != lastStartRec.y))) {
                // First check if we have to remove the first highlights because we are moving towards the end on a different line
                var ss = 0;
                for (; ss != selRect.length; ss++) {
                  if (startRec.y <= parseFloat(selRect[ss].getAttributeNS(null, "y"))) {
                    break;
                  }
                }
                // Next check for any end highlights if we are moving towards the start on a different line
                var es = selRect.length - 1;
                for (; es != -1; es--) {
                  if (endRec.y >= parseFloat(selRect[es].getAttributeNS(null, "y"))) {
                    break;
                  }
                }
                // TODO put this in loops above, for efficiency the array slicing could be done separate still in single call
                var trunc = false;
                if (ss < selRect.length) {
                  for (var s2 = 0; s2 != ss; s2++) {
                    selRect[s2].parentNode.removeChild(selRect[s2]);
                    es--;
                    trunc = true;
                  }
                  selRect = selRect.slice(ss);
                }
                if (es > -1) {
                  for (var s2 = selRect.length - 1; s2 != es; s2--) {
                    selRect[s2].parentNode.removeChild(selRect[s2]);
                    trunc = true;
                  }
                  selRect = selRect.slice(0, es + 1);
                }

                // If we have truncated the highlights we need to readjust the last one
                if (trunc) {
                  var activeSelRect = flip ? selRect[0] : selRect[selRect.length - 1];
                  if (flip) {
                    var rw = 0;
                    if (startRec.y == endRec.y) {
                      rw = (endRec.x + endRec.width) - startRec.x;
                    } else {
                      rw = (parseFloat(activeSelRect.getAttributeNS(null, "x"))
                          + parseFloat(activeSelRect.getAttributeNS(null, "width")))
                          - startRec.x;
                    }
                    activeSelRect.setAttributeNS(null, "x", startRec.x);
                    activeSelRect.setAttributeNS(null, "y", startRec.y);
                    activeSelRect.setAttributeNS(null, "width", rw);
                  } else {
                    var rw = (endRec.x + endRec.width) - parseFloat(activeSelRect.getAttributeNS(null, "x"));
                    activeSelRect.setAttributeNS(null, "width", rw);
                  }
                } else {
                  // We didnt truncate anything but we have moved to a new line so we need to create a new highlight
                  var lastSel = flip ? selRect[0] : selRect[selRect.length - 1];
                  var startBox = startsAt.parentNode.getBBox();
                  var endBox = endsAt.parentNode.getBBox();

                  if (flip) {
                    lastSel.setAttributeNS(null, "width",
                        (parseFloat(lastSel.getAttributeNS(null, "x"))
                        + parseFloat(lastSel.getAttributeNS(null, "width")))
                        - endBox.x);
                    lastSel.setAttributeNS(null, "x", endBox.x);
                  } else {
                    lastSel.setAttributeNS(null, "width",
                        (startBox.x + startBox.width)
                        - parseFloat(lastSel.getAttributeNS(null, "x")));
                  }
                  var rx = 0;
                  var ry = 0;
                  var rw = 0;
                  var rh = 0;
                  if (flip) {
                    rx = startRec.x;
                    ry = startRec.y;
                    rw = $(svg._svg).width() - startRec.x;
                    rh = startRec.height;
                  } else {
                    rx = endBox.x;
                    ry = endRec.y;
                    rw = (endRec.x + endRec.width) - endBox.x;
                    rh = endRec.height;
                  }
                  var newRect = makeSelRect(rx, ry, rw, rh);
                  if (flip) {
                    selRect.unshift(newRect);
                  } else {
                    selRect.push(newRect);
                  }

                  // Place new highlight in appropriate slot in SVG graph
                  startsAt.parentNode.parentNode.parentNode.insertBefore(newRect, startsAt.parentNode.parentNode);
                }
              } else {
                // The user simply moved left or right along the same line so just adjust the current highlight
                var activeSelRect = flip ? selRect[0] : selRect[selRect.length - 1];
                // If the start moved shift the highlight and adjust width
                if (flip) {
                  var rw = (parseFloat(activeSelRect.getAttributeNS(null, "x"))
                      + parseFloat(activeSelRect.getAttributeNS(null, "width")))
                      - startRec.x;
                  activeSelRect.setAttributeNS(null, "x", startRec.x);
                  activeSelRect.setAttributeNS(null, "y", startRec.y);
                  activeSelRect.setAttributeNS(null, "width", rw);
                } else {
                  // If the end moved then simple change the width
                  var rw = (endRec.x + endRec.width)
                      - parseFloat(activeSelRect.getAttributeNS(null, "x"));
                  activeSelRect.setAttributeNS(null, "width", rw);
                }
              }
            }
            lastStartRec = startRec;
            lastEndRec = endRec;
          }
        }
        arcDragJustStarted = false;
      };

      var adjustToCursor = function(evt, element, centerX, centerY) {
        var screenHeight = $(window).height() - 8; // TODO HACK - no idea why -8 is needed
        var screenWidth = $(window).width() - 8;
        var elementHeight = element.height();
        var elementWidth = element.width();
        var cssSettings = {};
        var eLeft;
        var eTop;
        if (centerX) {
            eLeft = evt.clientX - elementWidth/2;
        } else {
            eLeft = evt.clientX;
        }
        if (centerY) {
            eTop = evt.clientY - elementHeight/2;
        } else {
            eTop = evt.clientY;
        }
        // Try to make sure the element doesn't go off-screen.
        // If this isn't possible (the element is larger than the screen),
        // alight top-left corner of screen and dialog as a compromise.
        if (screenWidth > elementWidth) {
            eLeft = Math.min(Math.max(eLeft,0), screenWidth - elementWidth);
        } else {
            eLeft = 0;
        } 
        if (screenHeight > elementHeight) {
            eTop  = Math.min(Math.max(eTop,0), screenHeight - elementHeight);
        } else {
            eTop  = 0;
        }
        element.css({ top: eTop, left: eLeft });
      };

      var updateCheckbox = function($input) {
        var $widget = $input.button('widget');
        var $textspan = $widget.find('.ui-button-text');
        $textspan.html(($input[0].checked ? '&#x2611; ' : '&#x2610; ') + $widget.attr('data-bare'));
      };

      var fillSpanTypesAndDisplayForm = function(evt, spanText, span) {
        keymap = spanKeymap;

        // Figure out whether we should show or hide one of the two
        // main halves of the selection frame (entities / events).
        // This depends on the type of the current span, if any, and
        // the availability of types to select.
        var hideFrame;
        if (span) {
          // existing span; only show relevant half
          if (span.generalType == 'entity') {
            hideFrame = 'event';
          } else {
            hideFrame = 'entity';
          }
          spanForm.dialog('option', { title: 'Edit Annotation' });
        } else {
          // new span; show everything that's available
          if ($('#event_types').find('input').length == 0) {
            hideFrame = 'event';
          } else if ($('#entity_types').find('input').length == 0) {
            hideFrame = 'entity';
          } else {
            hideFrame = 'none';
          }
          spanForm.dialog('option', { title: 'New Annotation' });
        }
        if (hideFrame == 'event') {
          $('#span_event_section').hide()
          $('#span_entity_section').show().
            removeClass('wrapper_half_left').
            addClass('wrapper_full_width');
        } else if (hideFrame == 'entity') {
          $('#span_entity_section').hide()
          $('#span_event_section').show().
            removeClass('wrapper_half_right').
            addClass('wrapper_full_width');
        } else {
          // show both entity and event halves
          $('#span_entity_section').show().
            removeClass('wrapper_full_width').
            addClass('wrapper_half_left');
          $('#span_event_section').show().
            removeClass('wrapper_full_width').
            addClass('wrapper_half_right');
        }

        // only show "delete" button if there's an existing annotation to delete
        if (span) {
          $('#del_span_button').show();
        } else {
          $('#del_span_button').hide();
        }

        $('#span_selected').text(spanText);
        var encodedText = encodeURIComponent(spanText);       
        $.each(searchConfig, function(searchNo, search) {
          $('#span_'+search[0]).attr('href', search[1].replace('%s', encodedText));
        });

        // enable all inputs by default (see setSpanTypeSelectability)
        $('#span_form input:not([unused])').removeAttr('disabled');

        // close span types if there's over spanTypesToShowBeforeCollapse
        if ($('#entity_types .item').length > spanTypesToShowBeforeCollapse) {
          $('#entity_types .open').removeClass('open');
        }
        if ($('#event_types .item').length > spanTypesToShowBeforeCollapse) {
          $('#event_types .open').removeClass('open');
        }

        var showAllAttributes = false;
        if (span) {
          var hash = new URLHash(coll, doc, { focus: [[span.id]] }).getHash();
          $('#span_highlight_link').attr('href', hash).show();
          var el = $('#span_' + span.type);
          if (el.length) {
            el[0].checked = true;
          } else {
            $('#span_form input:radio:checked').each(function (radioNo, radio) {
              radio.checked = false;
            });
          }

          // open the span type
          $('#span_' + span.type).parents('.collapsible').each(function() {
            toggleCollapsible($(this).parent().prev(), true);
          });

          // count the repeating arc types
          var arcTypeCount = {};
          repeatingArcTypes = [];
          $.each(span.outgoing, function(arcNo, arc) {
            // parse out possible number suffixes to allow e.g. splitting
            // on "Theme" for args ("Theme1", "Theme2").
            var splitArcType = arc.type.match(/^(.*?)(\d*)$/);
            var noNumArcType = splitArcType[1];
            if ((arcTypeCount[noNumArcType] = (arcTypeCount[noNumArcType] || 0) + 1) == 2) {
              repeatingArcTypes.push(noNumArcType);
            }
          });
          if (repeatingArcTypes.length) {
            $('#span_form_split').show();
          } else {
            $('#span_form_split').hide();
          }
        } else {
          $('#span_highlight_link').hide();
          var firstRadio = $('#span_form input:radio:not([unused]):first')[0];
          if (firstRadio) {
            firstRadio.checked = true;
          } else {
            dispatcher.post('hideForm');
            dispatcher.post('messages', [[['No valid span types defined', 'error']]]);
            return;
          }
          $('#span_form_split').hide();
          $('#span_notes').val('');
          showAllAttributes = true;
        }
        if (span && !reselectedSpan) {
          $('#span_form_reselect, #span_form_delete').show();
          keymap[$.ui.keyCode.DELETE] = 'span_form_delete';
          keymap[$.ui.keyCode.INSERT] = 'span_form_reselect';
          $('#span_notes').val(span.annotatorNotes || '');
        } else {
          $('#span_form_reselect, #span_form_delete').hide();
          keymap[$.ui.keyCode.DELETE] = null;
          keymap[$.ui.keyCode.INSERT] = null;
        }
        if (!reselectedSpan) {
          // TODO: avoid allAttributeTypes; just check type-appropriate ones
          $.each(allAttributeTypes, function(attrNo, attr) {
            $input = $('#span_attr_' + Util.escapeQuotes(attr.type));
            var val = span && span.attributes[attr.type];
            if (attr.unused) {
              $input.val(val || '');
            } else if (attr.bool) {
              $input[0].checked = val;
              updateCheckbox($input);
              $input.button('refresh');
            } else {
              $input.val(val || '').change();
            }
          });
        }

        // fill normalizations (if any)
        if (!reselectedSpan) {
          // clear first
          clearNormalizationUI();

          var $normDb = $('#span_norm_db');
          var $normId = $('#span_norm_id');
          var $normText = $('#span_norm_txt');

          // fill if found (NOTE: only shows last on multiple)
          $.each(span ? span.normalizations : [], function(normNo, norm) {
            // stored as array (sorry)
            var refDb = norm[0], refId = norm[1], refText = norm[2];
            $normDb.val(refDb);
            $normId.val(refId);
            // don't forget to update this reference value
            oldSpanNormIdValue = refId
            $normText.val(refText);
            // just assume the ID is valid (TODO: check)
            $normId.addClass('valid_value')
          });

          // update links
          updateNormalizationRefLink();
          updateNormalizationDbLink();
        }

        var showAttributesFor = function(attrTypes, type) {
          var validAttrs = type ? spanTypes[type].attributes : [];
          var shownCount = 0;
          $.each(attrTypes, function(attrNo, attr) {
            var $input = $('#span_attr_' + Util.escapeQuotes(attr.type));
            var showAttr = showAllAttributes || $.inArray(attr.type, validAttrs) != -1;
            if (showAttr) {
              $input.button('widget').show();
              shownCount++;
            } else {
              $input.button('widget').hide();
            }
          });
          return shownCount;
        }

        showValidAttributes = function() {
          var type = $('#span_form input:radio:checked').val();
          var entityAttrCount = showAttributesFor(entityAttributeTypes, type);
          var eventAttrCount = showAttributesFor(eventAttributeTypes, type);
          
          showAllAttributes = false;
          // show attribute frames only if at least one attribute is
          // shown, and set size classes appropriately
          if (eventAttrCount > 0) {
            $('#event_attributes').show();
            $('#event_attribute_label').show();
            $('#event_types').
              removeClass('scroll_wrapper_full').
              addClass('scroll_wrapper_upper');
          } else {
            $('#event_attributes').hide();
            $('#event_attribute_label').hide();
            $('#event_types').
              removeClass('scroll_wrapper_upper').
              addClass('scroll_wrapper_full');
          }
          if (entityAttrCount > 0) {
            $('#entity_attributes').show();
            $('#entity_attribute_label').show();
            $('#entity_types').
              removeClass('scroll_wrapper_full').
              addClass('scroll_wrapper_upper');
          } else {
            $('#entity_attributes').hide();
            $('#entity_attribute_label').hide();
            $('#entity_types').
              removeClass('scroll_wrapper_upper').
              addClass('scroll_wrapper_full');
          }
        }
        showValidAttributes();

        // TODO XXX: if seemed quite unexpected/unintuitive that the
        // form was re-displayed while the document still shows the
        // annotation in its old location in the background (check it).
        // The fix of skipping confirm is not really good either, though.
        if (reselectedSpan) { // && !Configuration.confirmModeOn) {
          if (reselectedSpan) {
            $(reselectedSpan.rect).removeClass('reselect');
          }
          reselectedSpan = null;
          spanForm.submit();
        } else {
          dispatcher.post('showForm', [spanForm]);
          $('#span_form-ok').focus();
          adjustToCursor(evt, spanForm.parent());
        }
      };

      var rapidFillSpanTypesAndDisplayForm = function(start, end, text, types) {
        // variant of fillSpanTypesAndDisplayForm for rapid annotation mode
        keymap = spanKeymap;
        $('#rapid_span_selected').text(text);

        // fill types
        var $spanTypeDiv = $('#rapid_span_types_div');
        // remove previously filled, if any
        $spanTypeDiv.empty();
        $.each(types, function(typeNo, typeAndProb) {
          // TODO: this duplicates a part of addSpanTypesToDivInner, unify
          var type = typeAndProb[0];
          var prob = typeAndProb[1];
          var $numlabel = $('<span class="accesskey">'+(typeNo+1)+'</span><span>:</span>');
          var $input = $('<input type="radio" name="rapid_span_type"/>').
              attr('id', 'rapid_span_' + (typeNo+1)).
              attr('value', type);
          var spanBgColor = spanTypes[type] && spanTypes[type].bgColor || '#ffffff';
          spanBgColor = Util.adjustColorLightness(spanBgColor, spanBoxTextBgColorLighten);
          // use preferred label instead of type name if available
          var name = spanTypes[type] && spanTypes[type].name || type;
          var $label = $('<label class="span_type_label"/>').
            attr('for', 'rapid_span_' + (typeNo+1)).
            text(name+' (' + (100.0 * prob).toFixed(1) + '%)');
          $label.css('background-color', spanBgColor);          
          // TODO: check for unnecessary extra wrapping here
          var $content = $('<div class="item_content"/>').
            append($numlabel).
            append($input).
            append($label);
          $spanTypeDiv.append($content);
          // highlight configured hotkey (if any) in text.
          // NOTE: this bit doesn't actually set up the hotkey.
          var hotkeyType = 'span_' + type;
          // TODO: this is clumsy; there should be a better way
          var typeHotkey = null;
          $.each(keymap, function(key, keyType) {
            if (keyType == hotkeyType) {
              typeHotkey = key;
              return false;
            }
          });
          if (typeHotkey) {
            var name = $label.html();
            var replace = true;
            name = name.replace(new RegExp("(&[^;]*?)?(" + typeHotkey + ")", 'gi'),
              function(all, entity, letter) {
                if (replace && !entity) {
                  replace = false;
                  var hotkey = typeHotkey.toLowerCase() == letter
                      ? typeHotkey.toLowerCase()
                      : typeHotkey.toUpperCase();
                  return '<span class="accesskey">' + Util.escapeHTML(hotkey) + '</span>';
                }
                return all;
              });
            $label.html(name);
          }
          // Limit the number of suggestions to the number of numeric keys
          if (typeNo >= 8) {
            return false;
          }
        });
        // fill in some space and the special "Other" option, with key "0" (zero)
        $spanTypeDiv.append($('<div class="item_content">&#160;</div>')); // non-breaking space
        var $numlabel = $('<span class="accesskey">0</span><span>:</span>');        
        var $input = $('<input type="radio" name="rapid_span_type" id="rapid_span_0" value=""/>');
        var $label = $('<label class="span_type_label" for="rapid_span_0" style="background-color:lightgray">Other...</label>');
        var $content = $('<div class="item_content"/>').
          append($numlabel).
          append($input).
          append($label);
        $spanTypeDiv.append($content);

        // set up click event handlers
        rapidSpanForm.find('#rapid_span_types input:radio').click(rapidSpanFormSubmitRadio);

        var firstRadio = $('#rapid_span_form input:radio:first')[0];
        if (firstRadio) {
          firstRadio.checked = true;
        } else {
          dispatcher.post('hideForm');
          dispatcher.post('messages', [[['No valid span types defined', 'error']]]);
          return;
        }
        dispatcher.post('showForm', [rapidSpanForm]);
        rapidAnnotationDialogVisible = true;
        $('#rapid_span_form-ok').focus();
        // TODO: avoid using global for stored click event
//         adjustToCursor(lastRapidAnnotationEvent, rapidSpanForm.parent(),
//                        true, true);
        // TODO: avoid coordinate hack to position roughly at first
        // available selection
        lastRapidAnnotationEvent.clientX -= 55;
        lastRapidAnnotationEvent.clientY -= 115;
        adjustToCursor(lastRapidAnnotationEvent, rapidSpanForm.parent(),
                       false, false);
      };

      var clearSpanNotes = function(evt) {
        $('#span_notes').val('');
      }
      $('#clear_notes_button').button();
      $('#clear_notes_button').click(clearSpanNotes);

      var clearSpanNorm = function(evt) {
        clearNormalizationUI();
      }
      $('#clear_norm_button').button();
      $('#clear_norm_button').click(clearSpanNorm);

      // invoked on response to ajax request for id lookup
      var setSpanNormText = function(response) {
        if (response.exception) {
          // TODO: better response to failure
          dispatcher.post('messages', [[['Lookup error', 'warning', -1]]]);
          return false;
        }        
        // set input style according to whether we have a valid value
        var $idinput = $('#span_norm_id');
        // TODO: make sure the key echo in the response matches the
        // current value of the $idinput
        $idinput.removeClass('valid_value').removeClass('invalid_value');
        if (response.value === null) {
          $idinput.addClass('invalid_value');
          hideNormalizationRefLink();
        } else {
          $idinput.addClass('valid_value');
          updateNormalizationRefLink();
        }
        $('#span_norm_txt').val(response.value);
      }

      // on any change to the normalization DB, clear everything and
      // update link
      var spanNormDbUpdate = function(evt) {
        clearNormalizationUI();
        updateNormalizationDbLink();
      }
      $('#span_norm_db').change(spanNormDbUpdate);

      // on any change to the normalization ID, update the text of the
      // reference
      var spanNormIdUpdate = function(evt) {
        var key = $(this).val();
        var db = $('#span_norm_db').val();
        if (key != oldSpanNormIdValue) {
          if (key.match(/^\s*$/)) {
            // don't query empties, just clear instead
            clearNormalizationUI();
          } else {
            dispatcher.post('ajax', [ {
                            action: 'normGetName',
                            database: db,
                            key: key}, 'normGetNameResult']);
          }
          oldSpanNormIdValue = key;
        }
      }
      // see http://stackoverflow.com/questions/1948332/detect-all-changes-to-a-input-type-text-immediately-using-jquery
      $('#span_norm_id').bind('propertychange keyup input paste', spanNormIdUpdate);
      // nice-looking select for normalization
      $('#span_norm_db').addClass('ui-widget ui-state-default ui-button-text');

      var normSearchDialog = $('#norm_search_dialog');
      initForm(normSearchDialog, {
          width: 800,
          width: 600,
          resizable: true,
          alsoResize: '#norm_search_result_select',
          open: function(evt) {
            keymap = {};
          },
          close: function(evt) {
            // assume that we always want to return to the span dialog
            // on normalization dialog close
            dispatcher.post('showForm', [spanForm]);
          },
      });
      var normSearchSubmit = function(evt) {
        var selectedId = $('#norm_search_id').val(); 
        var selectedTxt = $('#norm_search_query').val();
        if (normSearchSubmittable) {
          // we got a value; act if it was a submit
          $('#span_norm_id').val(selectedId);
          // don't forget to update this reference value
          oldSpanNormIdValue = selectedId;
          $('#span_norm_txt').val(selectedTxt);
          updateNormalizationRefLink();
          // Switch dialogs. NOTE: assuming we closed the spanForm when
          // bringing up the normSearchDialog.
          normSearchDialog.dialog('close');
        } else {
          performNormSearch();
        }
        return false;
      }
      var normSearchSubmittable = false;
      var setNormSearchSubmit = function(enable) {
        $('#norm_search_dialog-ok').button(enable ? 'enable' : 'disable');
        normSearchSubmittable = enable;
      };
      normSearchDialog.submit(normSearchSubmit);
      var chooseNormId = function(evt) {
        var $element = $(evt.target).closest('tr');
        $('#norm_search_result_select tr').removeClass('selected');
        $element.addClass('selected');
        $('#norm_search_query').val($element.attr('data-txt'));
        $('#norm_search_id').val($element.attr('data-id'));
        setNormSearchSubmit(true);
      }
      var chooseNormIdAndSubmit = function(evt) {
        chooseNormId(evt);
        normSearchSubmit(evt);
      }
      var setSpanNormSearchResults = function(response) {
        if (response.exception) {
          // TODO: better response to failure
          dispatcher.post('messages', [[['Lookup error', 'warning', -1]]]);
          return false;
        }

        if (response.items.length == 0) {
          // no results
          $('#norm_search_result_select thead').empty();
          $('#norm_search_result_select tbody').empty();
          dispatcher.post('messages', [[['No matches to search.', 'comment']]]);
          return false;
        }

        // TODO: avoid code duplication with showFileBrowser()

        var html = ['<tr>'];
        $.each(response.header, function(headNo, head) {
          html.push('<th>' + Util.escapeHTML(head[0]) + '</th>');
        });
        html.push('</tr>');
        $('#norm_search_result_select thead').html(html.join(''));

        html = [];
        var len = response.header.length;
        $.each(response.items, function(itemNo, item) {
          // NOTE: assuming ID is always the first datum in the item
          // and that the preferred text is always the second
          html.push('<tr'+
                    ' data-id="'+Util.escapeHTML(item[0])+'"'+
                    ' data-txt="'+Util.escapeHTML(item[1])+'"'+
                    '>');
          for (var i=0; i<len; i++) {
            html.push('<td>' + Util.escapeHTML(item[i]) + '</td>');
          }
          html.push('</tr>');
        });
        $('#norm_search_result_select tbody').html(html.join(''));

        $('#norm_search_result_select tbody').find('tr').
            click(chooseNormId).
            dblclick(chooseNormIdAndSubmit);

        // TODO: sorting on click on header (see showFileBrowser())
      }
      var performNormSearch = function() {
        var val = $('#norm_search_query').val();
        var db = $('#span_norm_db').val();
        dispatcher.post('ajax', [ {
                        action: 'normSearch',
                        database: db,
                        name: val}, 'normSearchResult']);
      }
      $('#norm_search_button').click(performNormSearch);
      $('#norm_search_query').focus(function() {
        setNormSearchSubmit(false);
      });
      var showNormSearchDialog = function() {
        // if we already have non-empty ID and normalized string,
        // use these as default; otherwise take default search string
        // from annotated span and clear ID entry
        if (!$('#span_norm_id').val().match(/^\s*$/) &&
            !$('#span_norm_txt').val().match(/^\s*$/)) {
            $('#norm_search_id').val($('#span_norm_id').val());
            $('#norm_search_query').val($('#span_norm_txt').val());
        } else {
            $('#norm_search_id').val('');
            $('#norm_search_query').val($('#span_selected').text());
        }
        // blank the table
        $('#norm_search_result_select thead').empty();
        $('#norm_search_result_select tbody').empty();        
        // TODO: support for two (or more) dialogs open at the same time
        // so we don't need to hide this before showing normSearchDialog
        dispatcher.post('hideForm');
        $('#norm_search_button').val('Search ' + $('#span_norm_db').val());
        setNormSearchSubmit(false);
        dispatcher.post('showForm', [normSearchDialog]);
      }
      $('#span_norm_txt').click(showNormSearchDialog);
      $('#norm_search_button').button();

      var arcFormSubmitRadio = function(evt) {
        // TODO: check for confirm_mode?
        arcFormSubmit(evt, $(evt.target));
      }

      var arcFormSubmit = function(evt, typeRadio) {
        typeRadio = typeRadio || $('#arc_form input:radio:checked');
        var type = typeRadio.val();
        dispatcher.post('hideForm', [arcForm]);

        arcOptions.type = type;
        arcOptions.comment = $('#arc_notes').val();
        dispatcher.post('ajax', [arcOptions, 'edited']);
        return false;
      };

      var fillArcTypesAndDisplayForm = function(evt, originType, targetType, arcType, arcId) {
        var noArcs = true;
        keymap = {};

        // separate out possible numeric suffix from type
        var noNumArcType;
        if (arcType) {
            var splitType = arcType.match(/^(.*?)(\d*)$/);
            noNumArcType = splitType[1];
        }

        var isEquiv =
          relationTypesHash &&
          relationTypesHash[noNumArcType] &&
          relationTypesHash[noNumArcType].properties.symmetric &&
          relationTypesHash[noNumArcType].properties.transitive;

        if (spanTypes[originType]) {
          var arcTypes = spanTypes[originType].arcs;
          var $scroller = $('#arc_roles .scroller').empty();

          // lay them out into the form
          $.each(arcTypes || [], function(arcTypeNo, arcDesc) {
            if (arcDesc.targets && arcDesc.targets.indexOf(targetType) != -1) {
              var arcTypeName = arcDesc.type;

              var isThisEquiv =
                relationTypesHash &&
                relationTypesHash[arcTypeName] &&
                relationTypesHash[arcTypeName].properties.symmetric &&
                relationTypesHash[arcTypeName].properties.transitive;

              // do not allow equiv<->non-equiv change options
              if (arcType && isEquiv != isThisEquiv) return;

              var displayName = ((arcDesc.labels && arcDesc.labels[0]) || 
                                 arcTypeName);
              var $checkbox = $('<input id="arc_' + arcTypeName + '" type="radio" name="arc_type" value="' + arcTypeName + '"/>');
              var $label = $('<label class="arc_type_label" for="arc_' + arcTypeName + '"/>').text(displayName);
              var $div = $('<div/>').append($checkbox).append($label);
              $scroller.append($div);
              if (arcDesc.hotkey) {
                keymap[arcDesc.hotkey] = '#arc_' + arcTypeName;
                var name = $label.html();
                var replace = true;
                name = name.replace(new RegExp("(&[^;]*?)?(" + arcDesc.hotkey + ")", 'gi'),
                  function(all, entity, letter) {
                    if (replace && !entity) {
                      replace = false;
                      var hotkey = arcDesc.hotkey.toLowerCase() == letter
                          ? arcDesc.hotkey.toLowerCase()
                          : arcDesc.hotkey.toUpperCase();
                      return '<span class="accesskey">' + Util.escapeHTML(hotkey) + '</span>';
                    }
                    return all;
                  });
                $label.html(name);
              }

              noArcs = false;
            }
          });
        }

        if (noArcs) {
          if (arcId) {
            // let the user delete or whatever, even on bad config
            // (note that what's shown to the user is w/o possible num suffix)
            var $checkbox = $('<input id="arc_' + arcType + '" type="hidden" name="arc_type" value="' + noNumArcType + '"/>');
            $scroller.append($checkbox);
          } else {
            // can't make a new arc
            dispatcher.post('messages',
              [[["No choices for " +
                 Util.spanDisplayForm(spanTypes, originType) +
                 " -> " +
                 Util.spanDisplayForm(spanTypes, targetType),
                 'warning']]]);
            return;
          }
        }

        if (arcId) {
          // something was selected
          var hash = new URLHash(coll, doc, { focus: [arcId] }).getHash();
          $('#arc_highlight_link').attr('href', hash).show(); // TODO incorrect
          var el = $('#arc_' + arcType)[0];
          if (el) {
            el.checked = true;
          } else {
              // try w/o numeric suffix
              el = $('#arc_' + noNumArcType)[0];
              if (el) {
                  el.checked = true;
              }
          }

          $('#arc_form_reselect, #arc_form_delete').show();
          keymap[$.ui.keyCode.DELETE] = 'arc_form_delete';
          keymap[$.ui.keyCode.INSERT] = 'arc_form_reselect';

          arcForm.dialog('option', { title: 'Edit Annotation' });
        } else {
          // new arc
          $('#arc_highlight_link').hide();
          el = $('#arc_form input:radio:first')[0];
          if (el) {
            el.checked = true;
          }

          $('#arc_form_reselect, #arc_form_delete').hide();

          arcForm.dialog('option', { title: 'New Annotation' });
        }

        if (!Configuration.confirmModeOn) {
          arcForm.find('#arc_roles input:radio').click(arcFormSubmitRadio);
        }

        var arcAnnotatorNotes;
        if (arcId) {
          // TODO: is this right? Does this make sense? Why is this so
          // convoluted? What does "eventDesc" stand for?
          var ed = (data.arcById[arcId] &&
                    data.arcById[arcId].eventDescId ?
                    data.eventDescs[data.arcById[arcId].eventDescId] :
                    null);
          arcAnnotatorNotes = ed ? ed.annotatorNotes : null;
        }
        if (arcAnnotatorNotes) {
          $('#arc_notes').val(arcAnnotatorNotes);
        } else {
          $('#arc_notes').val('');
        }

        dispatcher.post('showForm', [arcForm]);
        $('#arc_form-ok').focus();
        adjustToCursor(evt, arcForm.parent());
      };

      var deleteArc = function(evt) {
        if (Configuration.confirmModeOn && !confirm("Are you sure you want to delete this annotation?")) {
          return;
        }
        var eventDataId = $(evt.target).attr('data-arc-ed');
        dispatcher.post('hideForm');
        arcOptions.action = 'deleteArc';
        dispatcher.post('ajax', [arcOptions, 'edited']);
      };

      var reselectArc = function(evt) {
        dispatcher.post('hideForm');
        svgElement.addClass('reselect');
        $('g[data-from="' + arcOptions.origin + '"][data-to="' + arcOptions.target + '"]').addClass('reselect');
        startArcDrag(arcOptions.origin);
      };

      var arcForm = $('#arc_form');
      dispatcher.post('initForm', [arcForm, {
          width: 500,
          buttons: [{
              id: 'arc_form_delete',
              text: "Delete",
              click: deleteArc
            }, {
              id: 'arc_form_reselect',
              text: 'Reselect',
              click: reselectArc
            }],
          alsoResize: '#arc_roles',
          close: function(evt) {
            keymap = null;
          }
        }]);
      arcForm.submit(arcFormSubmit);
      // set button tooltips (@amadanmath: can this be done in init?)
      $('#arc_form_reselect').attr('title', 'Re-select the annotation this connects into.');
      $('#arc_form_delete').attr('title', 'Delete this annotation.');

      var stopArcDrag = function(target) {
        if (arcDragOrigin) {
          target.removeClass('badTarget');
          arcDragOriginGroup.removeClass('highlight');
          if (target) {
            target.parent().removeClass('highlight');
          }
          if (arcDragArc) {
            svg.remove(arcDragArc);
          }
          arcDragOrigin = null;
          if (arcOptions) {
              $('g[data-from="' + arcOptions.origin + '"][data-to="' + arcOptions.target + '"]').removeClass('reselect');
          }
          svgElement.removeClass('reselect');
        }
        $('.reselectTarget').removeClass('reselectTarget');
      };

      var onMouseUp = function(evt) {
        if (that.user === null) return;

        var target = $(evt.target);

        // three things that are clickable in SVG
        var targetSpanId = target.data('span-id');
        var targetChunkId = target.data('chunk-id');
        var targetArcRole = target.data('arc-role');
        if (!(targetSpanId !== undefined || targetChunkId !== undefined || targetArcRole !== undefined)) {
          // misclick
          clearSelection();
          stopArcDrag(target);
          return;
        }

        // is it arc drag end?
        if (arcDragOrigin) {
          var origin = arcDragOrigin;
          stopArcDrag(target);
          if ((id = target.attr('data-span-id')) && origin != id) {
            var originSpan = data.spans[origin];
            var targetSpan = data.spans[id];
            if (arcOptions && arcOptions.old_target) {
              arcOptions.target = targetSpan.id;
              dispatcher.post('ajax', [arcOptions, 'edited']);
            } else {
              arcOptions = {
                action: 'createArc',
                origin: originSpan.id,
                target: targetSpan.id,
                collection: coll,
                'document': doc
              };
              $('#arc_origin').text(Util.spanDisplayForm(spanTypes, originSpan.type)+' ("'+data.text.substring(originSpan.from, originSpan.to)+'")');
              $('#arc_target').text(Util.spanDisplayForm(spanTypes, targetSpan.type)+' ("'+data.text.substring(targetSpan.from, targetSpan.to)+'")');
              fillArcTypesAndDisplayForm(evt, originSpan.type, targetSpan.type);
              // for precise timing, log dialog display to user.
              dispatcher.post('logAction', ['arcSelected']);
            }
          }
        } else if (!evt.ctrlKey) {
          // if not, then is it span selection? (ctrl key cancels)
          var sel = window.getSelection();
          var chunkIndexFrom = sel.anchorNode && $(sel.anchorNode.parentNode).attr('data-chunk-id');
          var chunkIndexTo = sel.focusNode && $(sel.focusNode.parentNode).attr('data-chunk-id');

          // fallback for firefox (at least):
          // it's unclear why, but for firefox the anchor and focus
          // node parents are always undefined, the the anchor and
          // focus nodes themselves do (often) have the necessary
          // chunk ID. However, anchor offsets are almost always
          // wrong, so we'll just make a guess at what the user might
          // be interested in tagging instead of using what's given.
          var anchorOffset = null;
          var focusOffset = null;
          if (chunkIndexFrom === undefined && chunkIndexTo === undefined &&
              $(sel.anchorNode).attr('data-chunk-id') &&
              $(sel.focusNode).attr('data-chunk-id')) {
            // A. Scerri FireFox chunk

            var range = sel.getRangeAt(0);
            var svgOffset = $(svg._svg).offset();
            var flip = false;
            var tries = 0;
            while (tries < 2) {
              var sp = svg._svg.createSVGPoint();
              sp.x = (flip ? evt.pageX : dragStartedAt.pageX) - svgOffset.left;
              sp.y = (flip ? evt.pageY : dragStartedAt.pageY) - (svgOffset.top + 8);
              var startsAt = range.startContainer;
              anchorOffset = startsAt.getCharNumAtPosition(sp);
              chunkIndexFrom = startsAt && $(startsAt).attr('data-chunk-id');
              if (anchorOffset != -1) {
                break;
              }
              flip = true;
              tries++;
            }
            sp.x = (flip ? dragStartedAt.pageX : evt.pageX) - svgOffset.left;
            sp.y = (flip ? dragStartedAt.pageY : evt.pageY) - (svgOffset.top + 8);
            var endsAt = range.endContainer;
            focusOffset = endsAt.getCharNumAtPosition(sp);

            if (range.startContainer == range.endContainer && anchorOffset > focusOffset) {
              var t = anchorOffset;
              anchorOffset = focusOffset;
              focusOffset = t;
              flip = false;
            }
            if (focusOffset != -1) {
              focusOffset++;
            }
            chunkIndexTo = endsAt && $(endsAt).attr('data-chunk-id');

            //console.log('fallback from', data.chunks[chunkIndexFrom], anchorOffset);
            //console.log('fallback to', data.chunks[chunkIndexTo], focusOffset);
          } else {
            // normal case, assume the exact offsets are usable
            anchorOffset = sel.anchorOffset;
            focusOffset = sel.focusOffset;
          }

          if (chunkIndexFrom !== undefined && chunkIndexTo !== undefined) {
            var chunkFrom = data.chunks[chunkIndexFrom];
            var chunkTo = data.chunks[chunkIndexTo];
            var selectedFrom = chunkFrom.from + anchorOffset;
            var selectedTo = chunkTo.from + focusOffset;
            sel.removeAllRanges();

            if (selectedFrom > selectedTo) {
              var tmp = selectedFrom; selectedFrom = selectedTo; selectedTo = tmp;
            }
            // trim
            while (selectedFrom < selectedTo && " \n\t".indexOf(data.text.substr(selectedFrom, 1)) !== -1) selectedFrom++;
            while (selectedFrom < selectedTo && " \n\t".indexOf(data.text.substr(selectedTo - 1, 1)) !== -1) selectedTo--;

            // shift+click allows zero-width spans
            if (selectedFrom === selectedTo && !evt.shiftKey) {
              // simple click (zero-width span)
              return;
            }

            var newOffsets;
            var newOffset = [selectedFrom, selectedTo];
            if (reselectedSpan) {
              spanOptions.old_offsets = JSON.stringify(spanOptions.offsets);
            } else {
              spanOptions = {
                action: 'createSpan'
              }
            }

            $.extend(spanOptions, {
                offsets: [newOffset]
              });

            var crossSentence = true;
            $.each(sourceData.sentence_offsets, function(sentNo, startEnd) {
              if (selectedTo <= startEnd[1]) {
                // this is the sentence

                if (selectedFrom >= startEnd[0]) {
                  crossSentence = false;
                }
                return false;
              }
            });

            if (crossSentence) {
              // attempt to annotate across sentence boundaries; not supported
              dispatcher.post('messages', [[['Error: cannot annotate across a sentence break', 'error']]]);
              if (reselectedSpan) {
                $(reselectedSpan.rect).removeClass('reselect');
              }
              reselectedSpan = null;
              svgElement.removeClass('reselect');
            } else if (!Configuration.rapidModeOn || reselectedSpan != null) {
              // normal span select in standard annotation mode
              // or reselect: show selector
              var spanText = data.text.substring(selectedFrom, selectedTo);
              fillSpanTypesAndDisplayForm(evt, spanText, reselectedSpan);
              // for precise timing, log annotation display to user.
              dispatcher.post('logAction', ['spanSelected']);
            } else {
              // normal span select in rapid annotation mode: call
              // server for span type candidates
              var spanText = data.text.substring(selectedFrom, selectedTo);
              // TODO: we're currently storing the event to position the
              // span form using adjustToCursor() (which takes an event),
              // but this is clumsy and suboptimal (user may have scrolled
              // during the ajax invocation); think of a better way.
              lastRapidAnnotationEvent = evt;
              dispatcher.post('ajax', [ { 
                              action: 'suggestSpanTypes',
                              collection: coll,
                              'document': doc,
                              start: selectedFrom,
                              end: selectedTo,
                              text: spanText,
                              model: $('#rapid_model').val(),
                              }, 'suggestedSpanTypes']);
            }
          }
        }
      };

      var receivedSuggestedSpanTypes = function(sugg) {
        if (sugg.exception) {
          // failed in one way or another; assume rapid mode cannot be
          // used.
          dispatcher.post('messages', [[['Rapid annotation mode error; returning to normal mode.', 'warning', -1]]]);
          setAnnotationSpeed(2);
          dispatcher.post('configurationUpdated');
          return false;
        }

        // make sure the suggestions are for the current collection and document
        if (sugg.collection != coll || sugg.document != doc) {
          dispatcher.post('messages', [[['Error: collection/document mismatch for span suggestions', 'error']]]);
          return false;
        }
        // initialize for submission
        // TODO: is this a reasonable place to do this?
        rapidSpanOptions = {
          start: sugg.start,
          end: sugg.end,  
        };
        rapidFillSpanTypesAndDisplayForm(sugg.start, sugg.end, sugg.text, sugg.types);
      };

      var toggleCollapsible = function($el, state) {
        var opening = state !== undefined ? state : !$el.hasClass('open');
        var $collapsible = $el.parent().find('.collapsible:first');
        if (opening) {
          $collapsible.addClass('open');
          $el.addClass('open');
        } else {
          $collapsible.removeClass('open');
          $el.removeClass('open');
        }
      };

      var collapseHandler = function(evt) {
        toggleCollapsible($(evt.target));
      }

      var spanFormSubmitRadio = function(evt) {
        if (Configuration.confirmModeOn) {
          showValidAttributes();
          $('#span_form-ok').focus();
        } else {
          spanFormSubmit(evt, $(evt.target));
        }
      }

      var rapidSpanFormSubmitRadio = function(evt) {
        rapidSpanFormSubmit(evt, $(evt.target));
      }

      var rememberData = function(_data) {
        if (_data && !_data.exception) {
          data = _data;
        }
      };

      var addSpanTypesToDivInner = function($parent, types, category) {
        if (!types) return;

        $.each(types, function(typeNo, type) {
          if (type === null) {
            $parent.append('<hr/>');
          } else {
            var name = type.name;
            var $input = $('<input type="radio" name="span_type"/>').
              attr('id', 'span_' + type.type).
              attr('value', type.type);
            if (category) {
              $input.attr('category', category);
            }
            // use a light version of the span color as BG
            var spanBgColor = spanTypes[type.type] && spanTypes[type.type].bgColor || '#ffffff';
            spanBgColor = Util.adjustColorLightness(spanBgColor, spanBoxTextBgColorLighten);
            var $label = $('<label class="span_type_label"/>').
              attr('for', 'span_' + type.type).
              text(name);
            if (type.unused) {
              $input.attr({
                disabled: 'disabled',
                unused: 'unused'
              });
              $label.css('font-weight', 'bold');
            } else {
              $label.css('background-color', spanBgColor);
            }
            var $collapsible = $('<div class="collapsible open"/>');
            var $content = $('<div class="item_content"/>').
              append($input).
              append($label).
              append($collapsible);
            var $collapser = $('<div class="collapser open"/>');
            var $div = $('<div class="item"/>');
            if (type.children.length) {
              $div.append($collapser)
            }
            $div.append($content);
            addSpanTypesToDivInner($collapsible, type.children, category);
            $parent.append($div);
            if (type.hotkey) {
              spanKeymap[type.hotkey] = 'span_' + type.type;
              var name = $label.html();
              var replace = true;
              name = name.replace(new RegExp("(&[^;]*?)?(" + type.hotkey + ")", 'gi'),
                function(all, entity, letter) {
                  if (replace && !entity) {
                    replace = false;
                    var hotkey = type.hotkey.toLowerCase() == letter
                        ? type.hotkey.toLowerCase()
                        : type.hotkey.toUpperCase();
                    return '<span class="accesskey">' + Util.escapeHTML(hotkey) + '</span>';
                  }
                  return all;
                });
              $label.html(name);
            }
          }
        });
      };
      var addSpanTypesToDiv = function($top, types, heading) {
        $scroller = $('<div class="scroller"/>');
        $legend = $('<legend/>').text(heading);
        $fieldset = $('<fieldset/>').append($legend).append($scroller);
        $top.append($fieldset);
        addSpanTypesToDivInner($scroller, types);
      };
      var addAttributeTypesToDiv = function($top, types, category) {
        $.each(types, function(attrNo, attr) {
          var escapedType = Util.escapeQuotes(attr.type);
          var attrId = 'span_attr_' + escapedType;
          if (attr.unused) {
            var $input = $('<input type="hidden" id="'+attrId+'" value=""/>');
            $top.append($input);
          } else if (attr.bool) {
            var escapedName = Util.escapeQuotes(attr.name);
            var $input = $('<input type="checkbox" id="'+attrId+
                           '" value="' + escapedType + 
                           '" category="' + category + '"/>');
            var $label = $('<label class="attribute_type_label" for="'+attrId+
                           '" data-bare="' + escapedName + '">&#x2610; ' + 
                           escapedName + '</label>');
            $top.append($input).append($label);
            $input.button();
            $input.change(onBooleanAttrChange);
          } else {
            var $div = $('<div class="ui-button ui-button-text-only attribute_type_label"/>');
            var $select = $('<select id="'+attrId+'" class="ui-widget ui-state-default ui-button-text" category="' + category + '"/>');
            var $option = $('<option class="ui-state-default" value=""/>').text(attr.name + ': ?');
            $select.append($option);
            $.each(attr.values, function(valType, value) {
              $option = $('<option class="ui-state-active" value="' + Util.escapeQuotes(valType) + '"/>').text(attr.name + ': ' + (value.name || valType));
              $select.append($option);
            });
            $div.append($select);
            $top.append($div);
            $select.change(onMultiAttrChange);
          }
        });
      }

      var setSpanTypeSelectability = function(category) {
        // TODO: this implementation is incomplete: we should ideally
        // disable not only categories of types (events or entities),
        // but the specific set of types that are incompatible with
        // the current attribute settings.
        
        // just assume all attributes are event attributes
        // TODO: support for entity attributes
        $('#span_form input:not([unused])').removeAttr('disabled');
        var $toDisable;
        var $category;
        if (category == "event") {
          $toDisable = $('#span_form input[category="entity"]');
        } else if (category == "entity") {
          $toDisable = $('#span_form input[category="event"]');
        } else {
          console.error('Unrecognized attribute category:', category)
          $toDisable = $();
        }
        $toDisable.attr('disabled', true);
        // the disable may leave the dialog in a state where nothing
        // is checked, which would cause error on "OK". In this case,
        // check the first valid choice.
        if ($toDisable.is(':checked')) {
          $('#span_form input:not(:disabled):first').attr('checked', 'checked');
        }
      }

      var onMultiAttrChange = function(evt) {
        if ($(this).val() == '') {
          $('#span_form input:not([unused])').removeAttr('disabled');
        } else {
          var attrCategory = evt.target.getAttribute('category');
          setSpanTypeSelectability(attrCategory);
          if (evt.target.selectedIndex) {
            $(evt.target).addClass('ui-state-active');
          } else {
            $(evt.target).removeClass('ui-state-active');
          }
        }
      }

      var onBooleanAttrChange = function(evt) {
        var attrCategory = evt.target.getAttribute('category');
        setSpanTypeSelectability(attrCategory);
        updateCheckbox($(evt.target));
      };

      var rememberSpanSettings = function(response) {
        spanKeymap = {};

        // TODO: check for exceptions in response

        // fill in entity and event types
        var $entityScroller = $('#entity_types div.scroller').empty();
        addSpanTypesToDivInner($entityScroller, response.entity_types, 'entity');
        var $eventScroller = $('#event_types div.scroller').empty();
        addSpanTypesToDivInner($eventScroller, response.event_types, 'event');

        // fill in attributes
        var $entattrs = $('#entity_attributes div.scroller').empty();
        addAttributeTypesToDiv($entattrs, entityAttributeTypes, 'entity');

        var $eveattrs = $('#event_attributes div.scroller').empty();
        addAttributeTypesToDiv($eveattrs, eventAttributeTypes, 'event');

        // fill search options in span dialog
        searchConfig = response.search_config;
        var $searchlinks  = $('#span_search_links').empty();
        var $searchlinks2 = $('#viewspan_search_links').empty();
        var firstLink=true;
        var linkFilled=false;
        if (searchConfig) {
          $.each(searchConfig, function(searchNo, search) {
            if (!firstLink) {
              $searchlinks.append(',\n')
              $searchlinks2.append(',\n')
            }
            firstLink=false;
            $searchlinks.append('<a target="_blank" id="span_'+search[0]+'" href="#">'+search[0]+'</a>');
            $searchlinks2.append('<a target="_blank" id="viewspan_'+search[0]+'" href="#">'+search[0]+'</a>');
            linkFilled=true;
          });
        }
        if (linkFilled) {
          $('#span_search_fieldset').show();
          $('#viewspan_search_fieldset').show();
        } else {
          $('#span_search_fieldset').hide();
          $('#viewspan_search_fieldset').hide();
        }

        spanForm.find('#entity_types input:radio').click(spanFormSubmitRadio);
        spanForm.find('#event_types input:radio').click(spanFormSubmitRadio);
        spanForm.find('.collapser').click(collapseHandler);
      };

      var tagCurrentDocument = function(taggerId) {
        var tagOptions = {
          action: 'tag',
          collection: coll,
          'document': doc,
          tagger: taggerId,
        };
        dispatcher.post('ajax', [tagOptions, 'edited']);
      }

      var setupTaggerUI = function(response) {
        var taggers = response.ner_taggers || [];
        $taggerButtons = $('#tagger_buttons').empty();
        $.each(taggers, function(taggerNo, tagger) {
          // expect a tuple with ID, name, model, and URL
          var taggerId = tagger[0];
          var taggerName = tagger[1];
          var taggerModel = tagger[2];
          if (!taggerId || !taggerName || !taggerModel) {
            dispatcher.post('messages', [[['Invalid tagger specification received from server', 'error']]]);
            return true; // continue
          }
          var $row = $('<div class="optionRow"/>');
          var $label = $('<span class="optionLabel">'+Util.escapeHTML(taggerName)+'</span>');
          var $button = $('<input id="tag_'+Util.escapeHTML(taggerId)+'_button" type="button" value="'+Util.escapeHTML(taggerModel)+'" tabindex="-1" title="Automatically tag the current document."/>');
          $row.append($label).append($button);
          $taggerButtons.append($row);
          $button.click(function(evt) {
            tagCurrentDocument(taggerId);
          });
        });
        $taggerButtons.find('input').button();
        // if nothing was set up, hide the whole fieldset and show
        // a message to this effect, else the other way around
        if ($taggerButtons.find('input').length == 0) {
          $('#auto_tagging_fieldset').hide();
          $('#no_tagger_message').show();
        } else {
          $('#auto_tagging_fieldset').show();
          $('#no_tagger_message').hide();
        }
      }

      var setupNormalizationUI = function(response) {
        var norm_resources = response.normalization_config || [];
        var $norm_select = $('#span_norm_db');
        // clear possible existing
        $norm_select.empty();
        // fill in new
        html = [];
        $.each(norm_resources, function(normNo, norm) {
          var normName = norm[0], normUrl = norm[1], normUrlBase = norm[2];
          html.push('<option value="'+Util.escapeHTML(normName)+'">'+
                    Util.escapeHTML(normName)+'</option>');
          // remember the urls for updates
          normDbUrlByDbName[normName] = normUrl;
          normDbUrlBaseByDbName[normName] = normUrlBase;
        });
        $norm_select.html(html.join(''));
        // if we have nothing, just hide the whole thing
        if (!norm_resources.length) {
          $('#norm_fieldset').hide();
        } else {
          $('#norm_fieldset').show();
        }
      }

      // hides the reference link in the normalization UI
      var hideNormalizationRefLink = function() {
        $('#span_norm_ref_link').hide();
      }

      // updates the reference link in the normalization UI according
      // to the current value of the normalization DB and ID.
      var updateNormalizationRefLink = function() {
        var $normId = $('#span_norm_id');
        var $normLink = $('#span_norm_ref_link');
        var normId = $normId.val();
        if (!normId || normId.match(/^\s*$/)) {
          $normLink.hide();
        } else {
          var $normDb = $('#span_norm_db');
          var normDb = $normDb.val();
          var base = normDbUrlBaseByDbName[normDb];
          // assume hidden unless everything goes through
          $normLink.hide();
          if (!base) {
            dispatcher.post('messages', [[['No base URL for '+normDb, 'error']]]);
          } else if (base.indexOf('%s') == -1) {
            dispatcher.post('messages', [[['Base URL "'+base+'" for '+normDb+' does not contain "%s"', 'error']]]);
          } else {
            // TODO: protect against strange chars in ID
            link = base.replace('%s', normId);
            $normLink.attr('href', link);
            $normLink.show();
          }
        }
      }

      // updates the DB search link in the normalization UI according
      // to the current value of the normalization DB.
      var updateNormalizationDbLink = function() {
        var $dbLink = $('#span_norm_db_link');
        var $normDb = $('#span_norm_db');
        var normDb = $normDb.val();
        var link = normDbUrlByDbName[normDb];
        if (!link || link.match(/^\s*$/)) {
          dispatcher.post('messages', [[['No URL for '+normDb, 'error']]]);
          $dbLink.hide();
        } else {
          // TODO: protect against weirdness in DB link
          $dbLink.attr('href', link);
          $dbLink.show();
        }
      }

      // resets all normalization-related UI elements to a blank
      // state
      var clearNormalizationUI = function() {
        var $normId = $('#span_norm_id');
        var $normText = $('#span_norm_txt');
        $normId.val('');
        oldSpanNormIdValue = '';
        $normId.removeClass('valid_value').removeClass('invalid_value');
        $normText.val('');
        updateNormalizationRefLink();
      }

      var spanAndAttributeTypesLoaded = function(_spanTypes, 
                                                 _entityAttributeTypes,
                                                 _eventAttributeTypes,
                                                 _relationTypesHash) {
        spanTypes = _spanTypes;
        entityAttributeTypes = _entityAttributeTypes;
        eventAttributeTypes = _eventAttributeTypes;
        relationTypesHash = _relationTypesHash;
        // for easier access
        allAttributeTypes = $.extend({}, 
                                     entityAttributeTypes, 
                                     eventAttributeTypes);
      };

      var gotCurrent = function(_coll, _doc, _args) {
        coll = _coll;
        doc = _doc;
        args = _args;
      };

      var undoStack = [];
      var edited = function(response) {
        var x = response.exception;
        if (x) {
          if (x == 'annotationIsReadOnly') {
            dispatcher.post('messages', [[["This document is read-only and can't be edited.", 'error']]]);
          } else {
            dispatcher.post('messages', [[['Unknown error '+x, 'error']]]);
          }
          if (reselectedSpan) {
            $(reselectedSpan.rect).removeClass('reselect');
            reselectedSpan = null;
          }
          svgElement.removeClass('reselect');
          $('#waiter').dialog('close');
        } else {
          if (response.edited == undefined) {
            console.warn('Warning: server response to edit has', response.edited, 'value for "edited"');
          } else {
            args.edited = response.edited;
          }
          var sourceData = response.annotations;
          sourceData.document = doc;
          sourceData.collection = coll;
          // this "prevent" is to protect against reloading (from the
          // server) the very data that we just received as part of the
          // response to the edit.
          if (response.undo != undefined) {
            undoStack.push([coll, sourceData.document, response.undo]);
          }
          dispatcher.post('preventReloadByURL');
          dispatcher.post('setArguments', [args]);
          dispatcher.post('renderData', [sourceData]);
        }
      };


      // TODO: why are these globals defined here instead of at the top?
      var spanForm = $('#span_form');
      var rapidSpanForm = $('#rapid_span_form');
    
      var deleteSpan = function() {
        if (Configuration.confirmModeOn && !confirm("Are you sure you want to delete this annotation?")) {
          return;
        }
        $.extend(spanOptions, {
          action: 'deleteSpan',
          collection: coll,
          'document': doc,
        });
        spanOptions.offsets = JSON.stringify(spanOptions.offsets);
        dispatcher.post('ajax', [spanOptions, 'edited']);
        dispatcher.post('hideForm');
        $('#waiter').dialog('open');
      };

      var reselectSpan = function() {
        dispatcher.post('hideForm');
        svgElement.addClass('reselect');
        $(editedSpan.rect).addClass('reselect');
        reselectedSpan = editedSpan;
      };

      var splitForm = $('#split_form');
      splitForm.submit(function(evt) {
        var splitRoles = [];
        $('#split_roles input:checked').each(function() {
          splitRoles.push($(this).val());
        });
        $.extend(spanOptions, {
            action: 'splitSpan',
            'args': $.toJSON(splitRoles),
            collection: coll,
            'document': doc,
          });
        spanOptions.offsets = JSON.stringify(spanOptions.offsets);
        dispatcher.post('hideForm');
        dispatcher.post('ajax', [spanOptions, 'edited']);
        return false;
      });
      dispatcher.post('initForm', [splitForm, {
          alsoResize: '.scroll_fset',
          width: 400
        }]);
      var splitSpan = function() {
        dispatcher.post('hideForm');
        var $roles = $('#split_roles').empty();
        var numRoles = repeatingArcTypes.length;
        var roles = $.each(repeatingArcTypes, function() {
          var $role = $('<input id="split_on_' + Util.escapeQuotes(this) +
            '" type="checkbox" name="' + Util.escapeQuotes(this) +
            '" value="' + Util.escapeQuotes(this) + '"/>');
          if (numRoles == 1) {
            // a single role will be selected automatically
            $role.click();
          }
          var $label = $('<label for="split_on_' + Util.escapeQuotes(this) +
            '">' + Util.escapeQuotes(this) + '</label>');
          $roles.append($role).append($label);
        });
        var $roleButtons = $roles.find('input').button();
        
        dispatcher.post('showForm', [splitForm]);
      };

      var linkSpan = function() {
        args.focus = [[spanOptions.id || spanOptions.start + '~' + spanOptions.end]];
        dispatcher.post('setArguments', [args]);
      };

      dispatcher.post('initForm', [spanForm, {
          alsoResize: '#entity_and_event_wrapper',
          width: 760,
          buttons: [{
              id: 'span_form_link',
              text: "Link",
              click: linkSpan
            }, {
              id: 'span_form_delete',
              text: "Delete",
              click: deleteSpan
            }, {
              id: 'span_form_reselect',
              text: 'Move',
              click: reselectSpan
            }, {
              id: 'span_form_split',
              text: 'Split',
              click: splitSpan
          }],
          close: function(evt) {
            keymap = null;
            if (reselectedSpan) {
              $(reselectedSpan.rect).removeClass('reselect');
              reselectedSpan = null;
              svgElement.removeClass('reselect');
            }
          }
        }]);
      // set button tooltips (@amadanmath: can this be done in init?)
      $('#span_form_reselect').attr('title', 'Re-select the text span that this annotation marks.');
      $('#span_form_delete').attr('title', 'Delete this annotation.');
      $('#span_form_split').attr('title', 'Split this annotation into multiple similar annotations, distributing its arguments.');
      $('#span_form_link').attr('title', 'Mark the span, and generate the URL that can be copied.');

      dispatcher.post('initForm', [rapidSpanForm, {
          alsoResize: '#rapid_span_types',
          width: 400,             
          close: function(evt) {
            keymap = null;
          }
        }]);

      var spanFormSubmit = function(evt, typeRadio) {
        typeRadio = typeRadio || $('#span_form input:radio:checked');
        var type = typeRadio.val();
        dispatcher.post('hideForm');
        $.extend(spanOptions, {
          action: 'createSpan',
          collection: coll,
          'document': doc,
          type: type,
          comment: $('#span_notes').val()
        });

        // fill attributes
        var attributes = {};
        // TODO: avoid allAttributeTypes; just check type-appropriate ones
        $.each(allAttributeTypes, function(attrNo, attr) {
          var $input = $('#span_attr_' + Util.escapeQuotes(attr.type));
          if (attr.bool) {
            attributes[attr.type] = $input[0].checked;
          } else if ($input[0].selectedIndex) {
            attributes[attr.type] = $input.val();
          }
        });
        spanOptions.attributes = $.toJSON(attributes);

        // fill normalizations. Note that the protocol supports any
        // number, but only no or one normalization supported in UI at
        // the moment.
        var normalizations = [];
        var normDb = $('#span_norm_db').val();
        var normId = $('#span_norm_id').val();
        var normText = $('#span_norm_txt').val();
        // empty ID -> no normalization
        if (!normId.match(/^\s*$/)) {
          normalizations.push([normDb, normId, normText]);
        }
        spanOptions.normalizations = $.toJSON(normalizations);

        // unfocus all elements to prevent focus being kept after
        // hiding them
        spanForm.parent().find('*').blur();
<<<<<<< HEAD
        spanOptions.attributes = $.toJSON(attributes);
        if (spanOptions.offsets) {
          spanOptions.offsets = $.toJSON(spanOptions.offsets);
        }
=======
>>>>>>> 55d57399
        $('#waiter').dialog('open');
        dispatcher.post('ajax', [spanOptions, 'edited']);
        return false;
      };
      $('#span_notes').focus(function () {
          keymap = null;
        }).blur(function () {
          keymap = spanKeymap;
        });
      spanForm.submit(spanFormSubmit);

      var rapidSpanFormSubmit = function(evt, typeRadio) {
        typeRadio = typeRadio || $('#rapid_span_form input:radio:checked');
        var type = typeRadio.val();

        // unfocus all elements to prevent focus being kept after
        // hiding them
        rapidSpanForm.parent().find('*').blur();
        dispatcher.post('hideForm');

        if (type == "") {
          // empty type value signals the special case where the user
          // selected "none of the above" of the proposed types and
          // the normal dialog should be brought up for the same span.
          spanOptions = {
            action: 'createSpan',
            offsets: [[rapidSpanOptions.start, rapidSpanOptions.end]],
          };
          // TODO: avoid using the stored mouse event
          fillSpanTypesAndDisplayForm(lastRapidAnnotationEvent,
                                      $('#rapid_span_selected').text());
          dispatcher.post('logAction', ['normalSpanSelected']);
        } else {
          // normal type selection; submit createSpan with the selected type.
          $.extend(rapidSpanOptions, {
            action: 'createSpan',
            collection: coll,
            'document': doc,
            type: type,
          });
          $('#waiter').dialog('open');
          dispatcher.post('ajax', [rapidSpanOptions, 'edited']);
        }
        return false;
      };
      rapidSpanForm.submit(rapidSpanFormSubmit);

      var importForm = $('#import_form');
      var importFormSubmit = function(evt) {
        var _docid = $('#import_docid').val();
        var _doctitle = $('#import_title').val();
        var _doctext = $('#import_text').val();
        var opts = {
          action : 'importDocument',
          collection : coll,
          docid  : _docid,
          title : _doctitle,
          text  : _doctext,
        };
        dispatcher.post('ajax', [opts, function(response) {
          var x = response.exception;
          if (x) {
            if (x == 'fileExistsError') {
              dispatcher.post('messages', [[["A file with the given name exists. Please give a different name to the file to import.", 'error']]]);
            } else {
              dispatcher.post('messages', [[['Unknown error: ' + response.exception, 'error']]]);
            }
          } else {
            dispatcher.post('hideForm');
            dispatcher.post('setDocument', [response.document]);
          }
        }]);
        return false;
      };
      importForm.submit(importFormSubmit);
      dispatcher.post('initForm', [importForm, {
          width: 500,
          alsoResize: '#import_text',
          open: function(evt) {
            keymap = {};
          },
        }]);
      $('#import_button').click(function() {
        dispatcher.post('hideForm');
        dispatcher.post('showForm', [importForm]);
        importForm.find('input, textarea').val('');
      });

      /* BEGIN delete button - related */

      $('#delete_document_button').click(function() {
        if (!doc) {
          dispatcher.post('messages', [[['No document selected', 'error']]]);
          return false;
        }
        if (!confirm('Are you sure you want to permanently remove this document and its annotations from the collection? This action cannot be undone.')) {
          return;
        }
        var delOptions = {
          action: 'deleteDocument',
          collection: coll,
          'document': doc
        }
        dispatcher.post('ajax', [delOptions, 'docDeleted']);
      });

      $('#delete_collection_button').click(function() {
        if (!coll) {
          dispatcher.post('messages', [[['No collection selected', 'error']]]);
          return false;
        }
        if (!confirm('Are you sure you want to permanently REMOVE the ENTIRE COLLECTION '+coll+', including all its documents and their annotations?  This action CANNOT BE UNDONE.')) {
          return;
        }
        var delOptions = {
          action: 'deleteCollection',
          collection: coll,
        }
        dispatcher.post('ajax', [delOptions, 'collDeleted']);
      });

      /* END delete button - related */

      $('#undo_button').click(function() {
        if (coll && doc) {
          if (undoStack.length > 0) {
            var storedUndo = undoStack.pop();
            var collection = storedUndo[0];
            var dok = storedUndo[1];
            var token = storedUndo[2];
            var options = {
              'action': 'undo',
              'collection': collection,
              'document': dok,
              'token': token
            }
            dispatcher.post('ajax', [options, 'edited']);
          } else {
            dispatcher.post('messages', [[['No action to be undone', 'error']]]);
          }
        } else {
          dispatcher.post('messages', [[['No document loaded, can not undo changes', 'error']]]);
        }
      });


      var preventDefault = function(evt) {
        evt.preventDefault();
      }

      var $waiter = $('#waiter');
      $waiter.dialog({
        closeOnEscape: false,
        buttons: {},
        modal: true,
        open: function(evt, ui) {
          $(evt.target).parent().find(".ui-dialog-titlebar-close").hide();
        }
      });
      // hide the waiter (Sampo said it's annoying)
      // we don't elliminate it altogether because it still provides the
      // overlay to prevent interaction
      $waiter.parent().css('opacity', '0');

      var isReloadOkay = function() {
        // do not reload while the user is in the middle of editing
        return arcDragOrigin == null && reselectedSpan == null;
      };

      var userReceived = function(_user) {
        that.user = _user;
      }

      var setAnnotationSpeed = function(speed) {
        if (speed == 1) {
          Configuration.confirmModeOn = true;
        } else {
          Configuration.confirmModeOn = false;
        }
        if (speed == 3) {
          Configuration.rapidModeOn = true;
        } else {
          Configuration.rapidModeOn = false;
        }
        dispatcher.post('configurationChanged');
      };

      var onNewSourceData = function(_sourceData) {
        sourceData = _sourceData;
      }

      var init = function() {
        dispatcher.post('annotationIsAvailable');
      };

      dispatcher.
          on('init', init).
          on('getValidArcTypesForDrag', getValidArcTypesForDrag).
          on('dataReady', rememberData).
          on('collectionLoaded', rememberSpanSettings).
          on('collectionLoaded', setupTaggerUI).
          on('collectionLoaded', setupNormalizationUI).
          on('spanAndAttributeTypesLoaded', spanAndAttributeTypesLoaded).
          on('newSourceData', onNewSourceData).
          on('hideForm', hideForm).
          on('user', userReceived).
          on('edited', edited).
          on('current', gotCurrent).
          on('isReloadOkay', isReloadOkay).
          on('keydown', onKeyDown).
          on('dblclick', onDblClick).
          on('dragstart', preventDefault).
          on('mousedown', onMouseDown).
          on('mouseup', onMouseUp).
          on('mousemove', onMouseMove).
          on('annotationSpeed', setAnnotationSpeed).
          on('suggestedSpanTypes', receivedSuggestedSpanTypes).
          on('normGetNameResult', setSpanNormText).
          on('normSearchResult', setSpanNormSearchResults);
    };

    return AnnotatorUI;
})(jQuery, window);<|MERGE_RESOLUTION|>--- conflicted
+++ resolved
@@ -2085,13 +2085,10 @@
         // unfocus all elements to prevent focus being kept after
         // hiding them
         spanForm.parent().find('*').blur();
-<<<<<<< HEAD
         spanOptions.attributes = $.toJSON(attributes);
         if (spanOptions.offsets) {
           spanOptions.offsets = $.toJSON(spanOptions.offsets);
         }
-=======
->>>>>>> 55d57399
         $('#waiter').dialog('open');
         dispatcher.post('ajax', [spanOptions, 'edited']);
         return false;
