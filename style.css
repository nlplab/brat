/* -*- Mode: CSS; tab-width: 2; indent-tabs-mode: nil; -*- */
/* vim:set ft=css ts=2 sw=2 sts=2 autoindent: */

html {
  overflow-y: scroll;
}

#svg {
  margin-top: 34px;
  margin-bottom: 100px;
}

svg {
  width: 100%;
  height: 1px;
  border: 1px solid #7fa2ff;
  font-size: 15px;
  /* font-size: 14px; */
}
svg.reselect {
  border: 1px solid #ff3333;
}

/* alternative font test */
/*
text {
  font-size: 13px;
  font-family: helvetica,arial,freesans,clean,sans-serif;
}
*/

/* "basic" font */
text {
  font-size: 13px;
  font-family: 'Liberation Sans', Verdana, Arial, Helvetica, sans-serif;
}

#header {
  position: fixed;
  top: 0;
  left: 0;
  right: 0;
  -moz-box-shadow: 5px 5px 5px #999999;
  -webkit-box-shadow: 5px 5px 5px #999999;
  box-shadow: 5px 5px 5px #999999;
}
#mainHeader {
  font-size: 120%;
  overflow: hidden;
  white-space: nowrap;
}
@-webkit-keyframes pulse {
  0% { color: #9999ff; margin-top: 0; }
  50% { color: #ffffff; margin-top: 7px; }
  100% { color: #9999ff; margin-top: 0; }
}
#pulldownArrow {
  float: left;
  padding: 0 5px;
  -webkit-animation: pulse 2s ease-in-out infinite;
}
#pulldown {
  display: none;
  font-size: 80%;
}
#pulldown_padder {
  padding: 10px;
}
#pulldown div + div {
  margin-top: 10px;
}
#auth_button {
  float: right;
}

path {
  pointer-events: none;
}

/* alternative font test */
/*
.span text {
  font-size: 10.5px;
  font-family: helvetica,arial,freesans,clean,sans-serif;
  text-anchor: middle;
  pointer-events: none;
}
*/

/* "basic" font */
.span text {
  /*  font-size: 10.5px; */
  font-size: 10px;
  text-anchor: middle;
  /* font-family: Ubuntu, sans-serif; */
  font-family: 'PT Sans Caption', sans-serif;
  /* font-family: 'Anonymous Pro', monospace; */
  pointer-events: none;
}

.span rect {
  stroke-width: 0.75;
}

.glyph {
  fill: #444444;
  font-family: sans-serif;
  font-weight: bold;
}
.attribute_warning {
  stroke: red;
}

.span rect.False_positive {
  stroke: #ff4141;
  stroke-width: 2;
}

.shadow_False_positive {
  fill: #ff4141;
}

#commentpopup.comment_False_positive {
  background-color: #ff4141;
}

.span rect.False_negative {
  stroke: #c20000;
  fill: #ffffff;
  stroke-width: 2;
}

.shadow_False_negative {
  fill: #c20000;
}

#commentpopup.comment_False_negative {
  background-color: #c20000;
}

.span rect.AnnotationError {
  stroke-width: 1;
}

.shadow_AnnotationError {
  fill: #ff0000;
}

#commentpopup.comment_AnnotationError {
  background-color: #ff7777;
}

.span rect.AnnotationWarning {
  stroke-width: 1;
}

.shadow_AnnotationWarning {
  fill: #ff8800;
}

#commentpopup.comment_AnnotationWarning {
  background-color: #ff9900;
}

.shadow_AnnotatorNotes {
  fill: #00cc00;
}
#commentpopup.comment_AnnotatorNotes {
  background-color: #00cc00;
}

.shadow_AnnotationIncomplete {
  fill: #aaaaaa;
}
.span rect.AnnotationIncomplete {
  stroke: #002200;
  stroke-width: 0.5;
  fill: #ffffff;
}
#commentpopup.comment_AnnotationIncomplete {
  background-color: #ffff77;
}

.shadow_AnnotationUnconfirmed {
  fill: #eeeeee;
}
.span rect.AnnotationUnconfirmed {
  stroke: #002200;
  stroke-width: 0.5;
  opacity : 0.5;
}
#commentpopup.comment_AnnotationUnconfirmed {
  background-color: #ddddff;
}

.span rect.True_positive {
  /* stroke: #007700; */
}

rect.shadow_EditHighlight {
  fill: #ffff99;
}
.shadow_EditHighlight_arc {
  stroke: #ffff99;
}

.blur {
  filter: url(#Gaussian_Blur);
}

.span path {
  fill: none;
  stroke: grey;
}

.span path.boxcross {
  stroke: black;
  opacity: 0.5;
}

.arcs path {
  stroke: #989898;
  fill: none;
  stroke-width: 1;
}

.arcs .highlight path {
  stroke: #000000;
  stroke-width: 1.5;
  opacity: 1;
}
.arcs .highlight text {
  stroke: black;
  fill: black;
  stroke-width: 0.5;
}
.span.highlight rect {
  stroke-width: 2px;
}
.span rect.reselect {
  stroke-width: 4px;
}
.arcs .reselect path {
  stroke-width: 2px;
  stroke: #ff0000 !important;
}
.arcs .reselect text {
  fill: #ff0000 !important;
}

.arcs text {
  font-size: 9px;
  text-anchor: middle;
  /* font-family: Ubuntu, sans-serif; */
  font-family: 'PT Sans Caption', sans-serif;
  /* font-family: 'Anonymous Pro', monospace; */
  dominant-baseline: central;
  cursor: default;
}

.background0 {
  stroke: none;
  fill: #ffffff;
}

.background1 {
  stroke: none;
  fill: #eeeeee;
}

.backgroundHighlight {
  stroke: none;
  fill: #ffff99;
}

.sentnum text {
  fill: #999999;
  text-anchor: end;
}

.sentnum path {
  stroke: #999999;
  stroke-width: 1px;
}

.span_cue {
  fill: #eeeeee !important;
}

.drag_stroke {
  stroke: black;
}
.drag_fill {
  fill: black;
}


.dialog {
  display: none;
}
#span_free_div, #arc_free_div {
  float: left;
}
fieldset {
  border: 1px solid #999999;
}
.accesskey {
  text-decoration: underline;
}


.shadow {
  -moz-box-shadow: 5px 5px 5px #444444;
  -webkit-box-shadow: 5px 5px 5px #444444;
  box-shadow: 5px 5px 5px #444444;
}

#span_selected, #arc_origin, #arc_target {
  font-weight: bold;
}

#messages {
  position: fixed;
  bottom: 0;
  left: 0;
  right: 0;
}
#messages > div {
  padding: 10px;
  border: 1px outset #000000;
}

#messages > div.error {
  background-color: #ff6666;
  color: #000000;
}
#messages > div.warning {
  background-color: #ff8800;
  color: #000000;
}
#messages > div.comment {
  background-color: #66ff66;
  color: #000000;
}
#messages > div.debug {
  background-color: #ffff99;
  color: #000000;
}

#messages > div > input {
  float: right;
  display: block;
}

#commentpopup {
  position: fixed;
  top: 0;
  left: 0;
  opacity: 0.8;
  padding: 10px;
  display: none;
  border: 1px outset #000000;
  background-color: #eeeeee;
  color: #000000;
  z-index: 20;
  -moz-box-shadow: 5px 5px 5px #aaaaaa;
  -webkit-box-shadow: 5px 5px 5px #aaaaaa;
  box-shadow: 5px 5px 5px #aaaaaa;
}

.comment_id {
  font-weight: bold;
}
.comment_type {
  font-weight: bold;
}

#span_form .collapser {
    float: left;
    height: 16px;
    width: 16px;
    margin-top: 3px;
    cursor: hand;
    background: url('static/img/expand_icon.gif') no-repeat;
}
#span_form .collapser.open {
    background: url('static/img/collapse_icon.gif') no-repeat;
}
#span_form .collapsible.open {
    display: block;
}
#span_form .collapsible {
    display: none;
}
#span_form .item_content {
    margin-left: 16px;
}
#span_form .collapsible {
    margin-left: 20px;
}
.type_scroller { /* TODO remove */
    overflow-y: scroll;
    min-height: 50px;
    max-height: 300px;
}


/* XXX preparation for generated span form later */
.scroll_fset {
  height: 200px;
}
#span_types.scroll_fset div.scroll_wrapper_half {
  width: 50%;
  height: 100%;
  display: inline-block;
  vertical-align: top;
}
#span_types.scroll_fset div.scroll_wrapper_full {
  width: 100%;
  height: 100%;
  display: inline-block;
  vertical-align: top;
}
.scroll_fset fieldset {
  height: 100%;
  overflow-x: hidden;
  overflow-y: hidden;
}

/* HACK to display <legend> properly */
  .scroll_fset {
    margin-bottom: 2.5em;
  }
  .scroll_fset fieldset {
    padding-bottom: 2em;
  }
/* end HACK */
.scroll_fset div.scroller {
  overflow: auto;
  width: 100%;
  height: 100%;
}

#span_attributes {
  height: 87px;
}
#span_attributes .ui-button-text {
  padding: 2px 5px;
}

#span_highlight_link, #arc_highlight_link, #viewspan_highlight_link {
  float: right;
}
/*
#document_ctime, #document_mtime {
  padding: 0 2px;
  REMOVEbackground-color: #dddddd;
  REMOVEborder: 1px solid #999999;
  opacity: 0.5;
  float: right;
}
*/
#menu_explanation {
  margin-left: 10px;
  display: inline-block;
  overflow: hidden;
}
#document_name {
  margin-right: 100px;
}
#document_name input {
  width: 100%;
  border: none;
}

/*
#logo {
  float:right;
  margin-left: 20px;
  background-color: #ffffff;
  padding: 0 0 0 2px;
}
*/

.logo {
  font-family: 'Astloch', serif;
  font-style: normal;
  text-decoration: none;
  text-transform: none;
  letter-spacing: 0em;
  word-spacing: 0em;
  line-height: 1.2;

  font-weight: bold;
}

#mainlogo {
  font-size: 1.2em;
  float: right;
  cursor: pointer;
  text-shadow: #000000 0 0 3px;
  padding: 0 10px 0 20px;
}

#aboutlogo {
  font-size: 42px;
  text-align: center;
  text-shadow: #888888 0 0 10px;
  display: block;
  width: 100%;
  margin-bottom: 10px;
}

#copyright {
  margin-top: 10px;
  font-size: 60%;
}

#logo:hover {
  opacity: 0.8;
}

#spinner {
  display: none;
  position: fixed;
  right:10px;
  top: 55px;
}

#document_select {
  height: 200px;
  display: inline-block;
  border: 2px inset;
  background-color: #ffffff;
  border-collapse: collapse;
  width: 100%;
  margin-top: 10px;
  overflow: scroll;
}
#document_select thead tr * {
  padding: 2px 5px;
}
#document_select tbody tr * {
  padding: 0 5px;
}
#document_select tr {
  cursor: pointer;
}
#document_select tr * {
  white-space: nowrap;
}
#document_select tr.selected {
  background-color: #cccccc;
}
#document_select img {
  width: 16px;
  height: 16px;
}
#collection_browser th {
  font-weight: normal;
  text-align: left;
}
#readme {
  width: 100%;
  height: 20px;
  overflow: auto;
}

#import_text {
  font-family: inherit;
}
#export_page div {
  margin: 5px 5px 5px 5px;
  font-size: 14px;
}
#export_page table {
  border-collapse: collapse;
  border: 1px solid #cccccc;
}
#export_page td, #export_page th {
  padding: 2px 5px;
  text-align: left;
}
#export_page tr.background0 {
  background-color: #eeeeee;
}
#export_page tr.background1 {
  background-color: #dddddd;
}
.ui-icon-gripsmall-diagonal-se {
  margin: 0 -3px -3px 0;
}
.ui-dialog {
  position: fixed;
}

.file {
  color: #333366;
}
.collection {
  color: #336633;
}
.rightalign {
  text-align: right;
}

.dialog .borderless {
  outline: 0;
  border: 0;
  width: 100%;
}
.fullwidth {
  width: 100%;
}

#waiter {
  text-align: center;
}
#waiter img {
  margin-top: 25px;
}
.unselectable {
   -moz-user-select: -moz-none;
   -khtml-user-select: none;
   -webkit-user-select: none;
   -o-user-select: none;
   user-select: none;
   cursor: default;
}
@font-face {
  font-family: 'Liberation Sans';
  font-style: normal;
  font-weight: normal;
  src: local('Liberation Sans'), local('Liberation-Sans'), url('static/fonts/Liberation_Sans-Regular.ttf') format('truetype');
}
/* @font-face {
  font-family: 'Ubuntu';
  font-style: normal;
  font-weight: normal;
  src: local('Ubuntu'), url('static/fonts/Ubuntu-Normal.ttf') format('truetype');
} */
@font-face {
  font-family: 'Astloch';
  font-style: normal;
  font-weight: bold;
  src: local('Astloch Bold'), local('Astloch-Bold'), url('static/fonts/Astloch-Bold.ttf') format('truetype');
}
@font-face {
  font-family: 'Astloch';
  font-style: normal;
  font-weight: normal;
  src: local('Astloch'), url('static/fonts/Astloch-Regular.ttf') format('truetype');
}
/* @font-face {
  font-family: 'Allerta';
  font-style: normal;
  font-weight: normal;
  src: local('Allerta'), url('static/fonts/Allerta-Medium.ttf') format('truetype');
} */
@font-face {
  font-family: 'PT Sans Caption';
  font-style: normal;
  font-weight: normal;
  src: local('PT Sans Caption'), local('PTSans-Caption'), url('static/fonts/PT_Sans-Caption-Web-Regular.ttf') format('truetype');
}
@font-face {
  font-family: 'PT Sans Caption';
  font-style: normal;
  font-weight: bold;
  src: local('PT Sans Caption Bold'), local('PTSans-CaptionBold'), url('static/fonts/PT_Sans-Caption-Web-Bold.ttf') format('truetype');
<<<<<<< HEAD
} */
=======
}
>>>>>>> a762bd14

// Apple iPad, iPhone, iPod

* {
   -webkit-tap-highlight-color: rgba(0,0,0,0);
   -webkit-text-size-adjust: none;
   select: none;
}<|MERGE_RESOLUTION|>--- conflicted
+++ resolved
@@ -668,11 +668,7 @@
   font-style: normal;
   font-weight: bold;
   src: local('PT Sans Caption Bold'), local('PTSans-CaptionBold'), url('static/fonts/PT_Sans-Caption-Web-Bold.ttf') format('truetype');
-<<<<<<< HEAD
-} */
-=======
-}
->>>>>>> a762bd14
+}
 
 // Apple iPad, iPhone, iPod
 
