#!/usr/bin/env python
# -*- Mode: Python; tab-width: 4; indent-tabs-mode: nil; coding: utf-8; -*-
# vim:set ft=python ts=4 sw=4 sts=4 autoindent:

'''
Server request dispatching mechanism.

Author:     Pontus Stenetorp    <pontus is s u-tokyo ac jp>
Version:    2011-04-21
'''

from os.path import abspath, normpath
from os.path import join as path_join

from auth import login, logout, whoami, NotAuthorisedError
from common import ProtocolError
from config import DATA_DIR
from docimport import save_import
from document import get_directory_information, get_document
from download import download_file
from inspect import getargspec
from itertools import izip
from jsonwrap import dumps
from logging import info as log_info
from message import Messager
from svg import store_svg, retrieve_svg
from session import get_session
from search import search_text, search_entity, search_event, search_relation


### Constants
# Function call-backs
DISPATCHER = {
        'getCollectionInformation': get_directory_information,
        'getDocument': get_document,
        'importDocument': save_import,

        'storeSVG': store_svg,
        'retrieveSVG': retrieve_svg,

        'downloadFile': download_file,

        'login': login,
        'logout': logout,
        'whoami': whoami,

        'searchText'     : search_text,
        'searchEntity'   : search_entity,
        'searchEvent'    : search_event,
        'searchRelation' : search_relation,
        }

# Actions that require authentication
REQUIRES_AUTHENTICATION = set((
    # Document functionality
    'importDocument',
<<<<<<< HEAD
=======

    # Editing functionality
    'createArc',
    'deleteArc',
    'createSpan',
    'deleteSpan',
    'splitSpan',
   
    # Search functionality (heavy on the CPU/disk ATM)
    'searchText',
    'searchEntity',
    'searchEvent',
    'searchRelation',
>>>>>>> 519955f1
    ))

# Sanity check
for req_action in REQUIRES_AUTHENTICATION:
    assert req_action in DISPATCHER, (
            'redundant action in REQUIRES_AUTHENTICATION set')
###


class NoActionError(ProtocolError):
    def __init__(self):
        pass

    def __str__(self):
        return 'Client sent no action for request'

    def json(self, json_dic):
        json_dic['exception'] = 'noAction'
        return json_dic


class InvalidActionError(ProtocolError):
    def __init__(self, attempted_action):
        self.attempted_action = attempted_action

    def __str__(self):
        return 'Client sent an invalid action "%s"' % self.attempted_action

    def json(self, json_dic):
        json_dic['exception'] = 'invalidAction',
        return json_dic


class InvalidActionArgsError(ProtocolError):
    def __init__(self, attempted_action, missing_arg):
        self.attempted_action = attempted_action
        self.missing_arg = missing_arg

    def __str__(self):
        return 'Client did not supply argument "%s" for action "%s"' % (self.missing_arg, self.attempted_action)

    def json(self, json_dic):
        json_dic['exception'] = 'invalidActionArgs',
        return json_dic


class DirectorySecurityError(ProtocolError):
    def __init__(self, requested):
        self.requested = requested

    def __str__(self):
        return 'Client sent request for bad directory: ' + self.requested

    def json(self, json_dic):
        json_dic['exception'] = 'directorySecurity',
        return json_dic

def _directory_is_safe(dir_path):
    # TODO: Make this less naive
    if not dir_path.startswith('/'):
        # We only accept absolute paths in the data directory
        return False

    # Make a simple test that the directory is inside the data directory
    return abspath(path_join(DATA_DIR, dir_path[1:])
            ).startswith(normpath(DATA_DIR))

def dispatch(params, client_ip, client_hostname):
    action = params.getvalue('action')
    log_info(dir(params))
    log_info(str(params))

    log_info('dispatcher handling action: %s' % (action, ));
    
    # Was an action supplied?
    if action is None:
        raise NoActionError

    # If we got a directory (collection), check it for security
    if params.getvalue('collection') is not None:
        if not _directory_is_safe(params.getvalue('collection')):
            raise DirectorySecurityError(params.getvalue('collection'))

    # Make sure that we are authenticated if we are to do certain actions
    if action in REQUIRES_AUTHENTICATION:
        try:
            user = get_session()['user']
        except KeyError:
            user = None
        if user is None:
            log_info('Authorization failure for "%s" with hostname "%s"'
                     % (client_ip, client_hostname))
            raise NotAuthorisedError(action)

    # Fetch the action function for this action (if any)
    try:
        action_fuction = DISPATCHER[action]
    except KeyError:
        log_info('Invalid action "%s"' % action)
        raise InvalidActionError(action)

    # Determine what arguments the action function expects
    args, varargs, keywords, defaults = getargspec(action_fuction)
    # We will not allow this for now, there is most likely no need for it
    assert varargs is None, 'no varargs for action functions'
    assert keywords is None, 'no keywords for action functions'

    # XXX: Quick hack
    if defaults is None:
        defaults = []

    # These arguments already has default values
    default_val_by_arg = {}
    for arg, default_val in izip(args[-len(defaults):], defaults):
        default_val_by_arg[arg] = default_val

    action_args = []
    for arg_name in args:
        arg_val = params.getvalue(arg_name)

        # The client failed to provide this argument
        if arg_val is None:
            try:
                arg_val = default_val_by_arg[arg_name]
            except KeyError:
                raise InvalidActionArgsError(action, arg_name)

        action_args.append(arg_val)

    log_info('dispatcher will call %s(%s)' % (action,
        ', '.join((repr(a) for a in action_args)), ))

    json_dic = action_fuction(*action_args)

    # Assign which action that was performed to the json_dic
    json_dic['action'] = action
    return json_dic<|MERGE_RESOLUTION|>--- conflicted
+++ resolved
@@ -54,22 +54,12 @@
 REQUIRES_AUTHENTICATION = set((
     # Document functionality
     'importDocument',
-<<<<<<< HEAD
-=======
-
-    # Editing functionality
-    'createArc',
-    'deleteArc',
-    'createSpan',
-    'deleteSpan',
-    'splitSpan',
    
     # Search functionality (heavy on the CPU/disk ATM)
     'searchText',
     'searchEntity',
     'searchEvent',
     'searchRelation',
->>>>>>> 519955f1
     ))
 
 # Sanity check
