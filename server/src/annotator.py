--- conflicted
+++ resolved
@@ -19,13 +19,9 @@
 from annotation import (OnelineCommentAnnotation, TEXT_FILE_SUFFIX,
         TextAnnotations, DependingAnnotationDeleteError, TextBoundAnnotation,
         EventAnnotation, EquivAnnotation, open_textfile,
-<<<<<<< HEAD
-        AnnotationsIsReadOnlyError, AttributeAnnotation)
-from common import ProtocolError, ProtocolArgumentError
-=======
         AnnotationsIsReadOnlyError, AttributeAnnotation, 
         NormalizationAnnotation)
->>>>>>> 55d57399
+from common import ProtocolError, ProtocolArgumentError
 try:
     from config import DEBUG
 except ImportError:
@@ -445,7 +441,6 @@
             ann_obj.add_annotation(new_attr)
             mods.addition(new_attr)
 
-<<<<<<< HEAD
 def _json_offsets_to_list(offsets):
     try:
         offsets = json_loads(offsets)
@@ -474,7 +469,7 @@
         _id=None, comment=None):
     directory = collection
     undo_resp = {}
-=======
+
 def _set_normalizations(ann_obj, ann, normalizations, mods, undo_resp={}):
     # Find existing normalizations (if any)
     existing_norm_anns = set((a for a in ann_obj.get_normalizations()
@@ -525,13 +520,6 @@
                                                u'\t'+new_reftext)
             ann_obj.add_annotation(new_norm)
             mods.addition(new_norm)
-
-# To unshadow Python internals like "type" and "id"
-def create_span(collection, document, start, end, type, attributes=None,
-                normalizations=None, id=None, comment=None):
-    return _create_span(collection, document, start, end, type, attributes,
-                        normalizations, id, comment)
->>>>>>> 55d57399
 
 # helper for _create methods
 def _parse_attributes(attributes):
@@ -661,7 +649,6 @@
         # comments etc. should be attached to. If there's an event,
         # attach to that; otherwise attach to the textbound.
         if e_ann is not None:
-<<<<<<< HEAD
             # Assign attributes to the event, not the trigger
             attrib_on = e_ann
         else:
@@ -676,11 +663,6 @@
                 comment_on = e_ann
             else:
                 comment_on = tb_ann
-=======
-            target_ann = e_ann
-        else:
-            target_ann = tb_ann
->>>>>>> 55d57399
 
         # Set annotation attributes
         _set_attributes(ann_obj, target_ann, _attributes, mods,
