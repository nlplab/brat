--- conflicted
+++ resolved
@@ -14,13 +14,8 @@
 from os.path import dirname, relpath, join as path_join, isdir
 
 from common import ProtocolError
-<<<<<<< HEAD
-from config import USER_PASSWORD
+from config import USER_PASSWORD, DATA_DIR
 from message import Messager
-=======
-from config import USER_PASSWORD, DATA_DIR
-from message import display_message
->>>>>>> 5dfbe61e
 from session import get_session
 from projectconfig import ProjectConfiguration
 
@@ -37,22 +32,22 @@
         json_dic['exception'] = 'notAuthorised'
         return json_dic
 
-<<<<<<< HEAD
-=======
 
 # File/data access denial
 class AccessDeniedError(ProtocolError):
     def __init__(self):
         pass
 
+    def __str__(self):
+        return 'Access Denied'
+
     def json(self, json_dic):
         json_dic['exception'] = 'accessDenied'
-        # TODO: Really send this message?
-        display_message('Access Denied', 'error', 5)
+        # TODO: Client should be responsible here
+        Messager.error('Access Denied')
         return json_dic
 
 
->>>>>>> 5dfbe61e
 class InvalidAuthError(ProtocolError):
     def __init__(self):
         pass
