--- conflicted
+++ resolved
@@ -3,21 +3,8 @@
 # vim:set ft=python ts=4 sw=4 sts=4 autoindent:
 
 '''
-<<<<<<< HEAD
-Server-to-client messaging-related functionality
-
-NOTE: This module is used by ajax.cgi prior to verifying that the Python
-version is new enough to run with all our other modules. Thus this module has
-to be kept as backwards compatible as possible and this over-rides any
-requirements on style otherwise imposed on the project.
-
-Author:     Sampo Pyysalo       <smp is s u-tokyo ac jp>
-Author:     Pontus Stenetorp    <pontus is s u-tokyo ac jp>
-Version:    2011-02-22
-=======
 Wrapper for safely importing Messager with a fallback that will
 get _something_ to the user even if Messager itself breaks.
->>>>>>> 0d74aa4b
 '''
 
 try:
