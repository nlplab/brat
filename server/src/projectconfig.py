#!/usr/bin/env python
# -*- Mode: Python; tab-width: 4; indent-tabs-mode: nil; coding: utf-8; -*-
# vim:set ft=python ts=4 sw=4 sts=4 autoindent:


'''
<<<<<<< HEAD
Per-project configuration functionality
=======
Per-project configuration functionality for
Brat Rapid Annotation Tool (brat)

Author:     Sampo Pyysalo       <smp is s u-tokyo ac jp>
            Illes Solt          <solt tmit bme hu>
Version:    2011-08-15
>>>>>>> 0d74aa4b
'''

import re
import robotparser # TODO reduce scope
import urlparse # TODO reduce scope

from annotation import open_textfile
from message import Messager

# TODO: replace with reading a proper ontology.

class InvalidProjectConfigException(Exception):
    pass

<<<<<<< HEAD
__abbreviation_filename          = 'abbreviations.conf'

# fallback defaults if configs not found
__default_abbreviations = """
Protein : Pro, P
Protein binding : Binding, Bind
Gene expression : Expression, Exp
Theme   : Th
"""

# cache to avoid re-reading on every invocation of getters.
# outside of ProjectConfiguration class to minimize reads
# when multiple configs are in play.
__directory_abbreviations = {}
=======
# config section name constants
ENTITY_SECTION    = "entities"
RELATION_SECTION  = "relations"
EVENT_SECTION     = "events"
ATTRIBUTE_SECTION = "attributes"

__access_control_filename           = 'acl.conf'

__expected_configuration_sections = (ENTITY_SECTION, RELATION_SECTION, EVENT_SECTION, ATTRIBUTE_SECTION)

# visual config section name constants
LABEL_SECTION     = "labels"
DRAWING_SECTION   = "drawing"

__expected_visual_sections = (LABEL_SECTION, DRAWING_SECTION)

__annotation_config_filename  = "annotation.conf"
__visual_config_filename      = 'visual.conf'
__kb_shortcut_filename        = 'kb_shortcuts.conf'

# special relation type for marking which entities can nest
ENTITY_NESTING_TYPE = "ENTITY-NESTING"

# visual config default value names
VISUAL_SPAN_DEFAULT = "SPAN_DEFAULT"
VISUAL_ARC_DEFAULT  = "ARC_DEFAULT"

# visual config attribute name lists
SPAN_DRAWING_ATTRIBUTES = ['fgColor', 'bgColor', 'borderColor']
ARC_DRAWING_ATTRIBUTES  = ['color', 'dashArray', 'arrowHead', 'arrowTail']

# fallback defaults if config files not found
__default_configuration = """
[entities]
Protein

[relations]
Equiv	Arg1:Protein, Arg2:Protein

[events]
Protein_binding|GO:0005515	Theme+:Protein
Gene_expression|GO:0010467	Theme:Protein

[attributes]
Negation	Arg:<EVENT>
Speculation	Arg:<EVENT>
"""

__default_visual = """
[labels]
Protein | Protein | Pro | P
Protein_binding | Protein binding | Binding | Bind
Gene_expression | Gene expression | Expression | Exp
Theme | Theme | Th

[drawing]
Protein	bgColor:#7fa2ff
SPAN_DEFAULT	fgColor:black, bgColor:lightgreen, borderColor:black
ARC_DEFAULT	color:black
"""

__default_kb_shortcuts = """
P	Protein
"""

__default_access_control = """
User-agent: *
Allow: /
Disallow: /hidden/

User-agent: guest
Disallow: /confidential/
"""

# Reserved "macros" with special meanings in configuration.
reserved_macro_name   = ["ANY", "ENTITY", "RELATION", "EVENT", "NONE"]
reserved_macro_string = ["<%s>" % n for n in reserved_macro_name]

# Magic string to use to represent a separator in a config
SEPARATOR_STR = "SEPARATOR"

def normalize_to_storage_form(t):
    """
    Given a label, returns a form of the term that can be used for
    disk storage. For example, space can be replaced with underscores
    to allow use with space-separated formats.
    """
    if t not in normalize_to_storage_form.__cache:
        # conservative implementation: replace any space with
        # underscore, replace unicode accented characters with
        # non-accented equivalents, remove others, and finally replace
        # all characters not in [a-zA-Z0-9_-] with underscores.

        import re
        import unicodedata

        n = t.replace(" ", "_")
        if isinstance(n, unicode):
            ascii = unicodedata.normalize('NFKD', n).encode('ascii', 'ignore')
        n  = re.sub(r'[^a-zA-Z0-9_-]', '_', n)

        normalize_to_storage_form.__cache[t] = n

    return normalize_to_storage_form.__cache[t]
normalize_to_storage_form.__cache = {}

class TypeHierarchyNode:
    """
    Represents a node in a simple (possibly flat) hierarchy. 

    Each node is associated with a set of terms, one of which (the
    storage_form) matches the way in which the type denoted by the
    node is referenced to in data stored on disk and in client-server
    communications. This term is guaranteed to be in "storage form" as
    defined by normalize_to_storage_form().

    Each node may be associated with one or more "arguments", which
    are (multivalued) key:value pairs. These determine various characteristics 
    of the node, but their interpretation depends on the hierarchy the
    node occupies: for example, for events the arguments correspond to
    event arguments.
    """
    def __init__(self, terms, args=[]):
        self.terms, self.args = terms, args

        if len(terms) == 0 or len([t for t in terms if t == ""]) != 0:
            Messager.debug("Empty term in configuration" % (a, args), duration=-1)
            raise InvalidProjectConfigException

        # unused if any of the terms marked with "!"
        self.unused = False
        for i in range(len(self.terms)):
            if self.terms[i][0] == "!":
                self.terms[i]= self.terms[i][1:]
                self.unused = True
        self.children = []

        # The first of the listed terms is used as the primary term for
        # storage. Due to format restrictions, this form must not have
        # e.g. space or other forms.
        self.__primary_term = normalize_to_storage_form(self.terms[0])
        # TODO: this might not be the ideal place to put this warning
        if self.__primary_term != self.terms[0]:
            Messager.warning("Note: in configuration, term '%s' is not appropriate for storage (should match '^[a-zA-Z0-9_-]*$'), using '%s' instead. (Revise configuration file to get rid of this message. Terms other than the first are not subject to this restriction.)" % (self.terms[0], self.__primary_term), -1)
            self.terms[0] = self.__primary_term

        # TODO: cleaner and more localized parsing
        self.arguments = {}
        self.arg_list = []
        self.mandatory_arguments = []
        self.multiple_allowed_arguments = []
        self.keys_by_type = {}
        for a in self.args:
            a = a.strip()
            m = re.match(r'^(.*?):(.*)$', a)
            if not m:
                Messager.warning("Project configuration: Failed to parse argument %s (args: %s)" % (a, args), 5)
                raise InvalidProjectConfigException
            key, atypes = m.groups()

            if key[-1:] not in ("?", "*"):
                mandatory_key = True
            else:
                mandatory_key = False

            if key[-1:] in ("*", "+"):
                multiple_allowed = True
            else:
                multiple_allowed = False

            if key[-1:] in ("?", "*", "+"):
                key = key[:-1]

            if key in self.arguments:
                Messager.warning("Project configuration: error parsing: %s argument '%s' appears multiple times." % key, 5)
                raise InvalidProjectConfigException

            self.arg_list.append(key)
            
            if mandatory_key:
                self.mandatory_arguments.append(key)

            if multiple_allowed:
                self.multiple_allowed_arguments.append(key)

            for atype in atypes.split("|"):
                if atype.strip() == "":
                    Messager.warning("Project configuration: error parsing: empty type for argument '%s'." % a, 5)
                    raise InvalidProjectConfigException

                # Check disabled; need to support arbitrary UTF values for attributes.conf.
                # TODO: consider checking for similar for appropriate confs.
#                 if atype not in reserved_macro_string and normalize_to_storage_form(atype) != atype:
#                     Messager.warning("Project configuration: '%s' is not a valid argument (should match '^[a-zA-Z0-9_-]*$')" % atype, 5)
#                     raise InvalidProjectConfigException

                if key not in self.arguments:
                    self.arguments[key] = []
                self.arguments[key].append(atype)

                if atype not in self.keys_by_type:
                    self.keys_by_type[atype] = []
                self.keys_by_type[atype].append(key)

    def storage_form(self):
        """
        Returns the form of the term used for storage serverside.
        """
        return self.__primary_term

def __read_term_hierarchy(input):
    root_nodes    = []
    last_node_at_depth = {}

    macros = {}
    for l in input:
        # skip empties and lines starting with '#'
        if l.strip() == '' or re.match(r'^\s*#', l):
            continue

        # interpret lines of only hyphens as separators
        # for display
        if re.match(r'^\s*-+\s*$', l):
            # TODO: proper placeholder and placing
            root_nodes.append(SEPARATOR_STR)
            continue

        # interpret lines of the format <STR1>=STR2 as "macro"
        # definitions, defining <STR1> as a placeholder that should be
        # replaced with STR2 whevever it occurs.
        m = re.match(r'^<([a-zA-Z_-]+)>=\s*(.*?)\s*$', l)
        if m:
            name, value = m.groups()
            if name in reserved_macro_name:
                Messager.error("Cannot redefine <%s> in configuration, it is a reserved name." % name)
                # TODO: proper exception
                assert False
            else:
                macros["<%s>" % name] = value
            continue

        # macro expansion
        for n in macros:
            l = l.replace(n, macros[n])
        
        m = re.match(r'^(\s*)([^\t]+)(?:\t(.*))?$', l)
        assert m, "Error parsing line: '%s'" % l
        indent, terms, args = m.groups()
        terms = [t.strip() for t in terms.split("|") if t.strip() != ""]
        if args is None or args.strip() == "":
            args = []
        else:
            args = [a.strip() for a in args.split(",") if a.strip() != ""]

        # depth in the ontology corresponds to the number of
        # spaces in the initial indent.
        depth = len(indent)

        n = TypeHierarchyNode(terms, args)
        if depth == 0:
            # root level, no children assignments
            root_nodes.append(n)
        else:
            # assign as child of last node at the depth of the parent
            assert depth-1 in last_node_at_depth, "Error: no parent for '%s'" % l
            last_node_at_depth[depth-1].children.append(n)
        last_node_at_depth[depth] = n

    return root_nodes
>>>>>>> 0d74aa4b

def __read_or_default(filename, default):
    try:
        f = open_textfile(filename, 'r')
        r = f.read()
        f.close()
        return r
    except:
        # TODO: specific exception handling and reporting
        return default

<<<<<<< HEAD
def __parse_abbreviations(abbrevstr, default, source):
=======
def __parse_kb_shortcuts(shortcutstr, default, source):
>>>>>>> 0d74aa4b
    try:
        shortcuts = {}
        for l in shortcutstr.split("\n"):
            l = l.strip()
            if l == "" or l[:1] == "#":
                continue
            key, type = re.split(r'[ \t]+', l)
            if key in shortcuts:
                Messager.warning("Project configuration: keyboard shortcut for '%s' defined multiple times. Ignoring all but first ('%s')" % (key, shortcuts[key]))
            else:
                shortcuts[key] = type
    except:
        # TODO: specific exception handling
        Messager.warning("Project configuration: error parsing keyboard shortcuts from %s. Configuration may be wrong." % source, 5)
        shortcuts = default
    return shortcuts
    
def __parse_access_control(acstr, source):
    try:
        parser = robotparser.RobotFileParser()
        parser.parse(acstr.split("\n"))
    except:
        # TODO: specific exception handling
        display_message("Project configuration: error parsing access control rules from %s. Configuration may be wrong." % source, "warning", 5)
        parser = None
    return parser
    

def get_config_path(directory):
    return __read_first_in_directory_tree(directory, __annotation_config_filename)[1]

def __read_first_in_directory_tree(directory, filename):
    # config will not be available command-line invocations;
    # in these cases search whole tree
    try:
        from config import BASE_DIR
    except:
        BASE_DIR = "/"
    from os.path import split, join

    source, result = None, None

    # check from the given directory and parents, but not above BASE_DIR
    if directory is not None:
        # TODO: this check may fail; consider "foo//bar/data"
        while BASE_DIR in directory:
            source = join(directory, filename)
            result = __read_or_default(source, None)
            if result is not None:
                break
            directory = split(directory)[0]

    return (result, source)

<<<<<<< HEAD
def __get_abbreviations(directory, filename, default_abbrevs, min_abbrevs):
=======
def __parse_configs(configstr, source, expected_sections):
    # top-level config structure is a set of term hierarchies
    # separated by lines consisting of "[SECTION]" where SECTION is
    # e.g.  "entities", "relations", etc.

    # start by splitting config file lines by section

    section = "general"
    section_lines = { section: [] }
    for ln, l in enumerate(configstr.split("\n")):
        m = re.match(r'^\s*\[(.*)\]\s*$', l)
        if m:
            section = m.group(1)
            if section not in expected_sections:
                Messager.warning("Project configuration: unexpected section [%s] in %s. Ignoring contents." % (section, source), 5)
            if section not in section_lines:
                section_lines[section] = []
        else:
            section_lines[section].append(l)

    # attempt to parse lines in each section as a term hierarchy
    configs = {}
    for s, sl in section_lines.items():
        try:
            configs[s] = __read_term_hierarchy(sl)
        except:
            Messager.warning("Project configuration: error parsing section [%s] in %s." % (s, source), 5)
            raise

    # verify that expected sections are present; replace with empty if not.
    for s in expected_sections:
        if s not in configs:
            Messager.warning("Project configuration: missing section [%s] in %s. Configuration may be wrong." % (s, source), 5)
            configs[s] = []

    return configs
            
def get_configs(directory, filename, defaultstr, minconf, sections):
    if (directory, filename) not in get_configs.__cache:
        configstr, source =  __read_first_in_directory_tree(directory, filename)

        if configstr is None:
            # didn't get one; try default dir and fall back to the default
            configstr = __read_or_default(filename, defaultstr)
            if configstr == defaultstr:                
                Messager.info("Project configuration: no configuration file (%s) found, using default." % filename, 5)
                source = "[default]"
            else:
                source = filename

        # try to parse what was found, fall back to minimal config
        try: 
            configs = __parse_configs(configstr, source, sections)        
        except:
            Messager.warning("Project configuration: Falling back to minimal default. Configuration is likely wrong.", 5)
            configs = minconf

        get_configs.__cache[(directory, filename)] = configs

    return get_configs.__cache[(directory, filename)]
get_configs.__cache = {}

def __get_access_control(directory, filename, default_rules):
>>>>>>> 0d74aa4b

    acstr, source = __read_first_in_directory_tree(directory, filename)

    if acstr is None:
        acstr = default_rules # TODO read or default isntead of default
        if acstr == default_rules:
            source = "[default rules]"
        else:
            source = filename
    ac_oracle = __parse_access_control(acstr, source)
    return ac_oracle


<<<<<<< HEAD
def get_abbreviations(directory):
    global __directory_abbreviations

    if directory not in __directory_abbreviations:
        a = __get_abbreviations(directory,
                                __abbreviation_filename,
                                __default_abbreviations,
                                { "Protein" : [ "Pro", "P" ], "Theme" : [ "Th" ] })
        __directory_abbreviations[directory] = a
=======
def __get_kb_shortcuts(directory, filename, default_shortcuts, min_shortcuts):

    shortcutstr, source = __read_first_in_directory_tree(directory, filename)

    if shortcutstr is None:
        shortcutstr = __read_or_default(filename, default_shortcuts)
        if shortcutstr == default_shortcuts:
            source = "[default kb_shortcuts]"
        else:
            source = filename
>>>>>>> 0d74aa4b

    kb_shortcuts = __parse_kb_shortcuts(shortcutstr, min_shortcuts, source)
    return kb_shortcuts

# final fallback for configuration; a minimal known-good config
__minimal_configuration = {
    ENTITY_SECTION    : [TypeHierarchyNode(["Protein"])],
    RELATION_SECTION  : [TypeHierarchyNode(["Equiv"], ["Arg1:Protein", "Arg2:Protein"])],
    EVENT_SECTION     : [TypeHierarchyNode(["Event"], ["Theme:Protein"])],
    ATTRIBUTE_SECTION : [TypeHierarchyNode(["Negation"], ["Arg:<EVENT>"])],
    }

def get_annotation_configs(directory):
    return get_configs(directory, 
                       __annotation_config_filename, 
                       __default_configuration,
                       __minimal_configuration,
                       __expected_configuration_sections)

# final fallback for visual configuration; minimal known-good config
__minimal_visual = {
    LABEL_SECTION     : [TypeHierarchyNode(["Protein", "Pro", "P"]),
                         TypeHierarchyNode(["Equiv", "Eq"]),
                         TypeHierarchyNode(["Event", "Ev"])],
    DRAWING_SECTION   : [TypeHierarchyNode([VISUAL_SPAN_DEFAULT], ["fgColor:black", "bgColor:white"]),
                         TypeHierarchyNode([VISUAL_ARC_DEFAULT], ["color:black"])],
    }

def get_visual_configs(directory):
    return get_configs(directory,
                       __visual_config_filename,
                       __default_visual,
                       __minimal_visual,
                       __expected_visual_sections)

def get_entity_type_hierarchy(directory):    
    return get_annotation_configs(directory)[ENTITY_SECTION]

def get_relation_type_hierarchy(directory):    
    return get_annotation_configs(directory)[RELATION_SECTION]

def get_event_type_hierarchy(directory):    
    return get_annotation_configs(directory)[EVENT_SECTION]

def get_attribute_type_hierarchy(directory):    
    return get_annotation_configs(directory)[ATTRIBUTE_SECTION]

# TODO: too much caching?
def get_labels(directory):
    cache = get_labels.__cache
    if directory not in cache:
        l = {}
        for t in get_visual_configs(directory)[LABEL_SECTION]:
            if t.storage_form() in l:
                Messager.warning("In configuration, labels for '%s' defined more than once. Only using the last set." % t.storage_form(), -1)
            # first is storage for, rest are labels.
            l[t.storage_form()] = t.terms[1:]
        cache[directory] = l
    return cache[directory]
get_labels.__cache = {}

def get_drawing_config(directory):
    return get_visual_configs(directory)[DRAWING_SECTION]

def get_access_control(directory):
    cache = get_access_control.__cache
    if directory not in cache:
        a = __get_access_control(directory,
                         __access_control_filename,
                         __default_access_control)
        cache[directory] = a

    return cache[directory]
get_access_control.__cache = {}

def get_kb_shortcuts(directory):
    cache = get_kb_shortcuts.__cache
    if directory not in cache:
        a = __get_kb_shortcuts(directory,
                                __kb_shortcut_filename,
                                __default_kb_shortcuts,
                               { "P" : "Positive_regulation" })
        cache[directory] = a

    return cache[directory]
get_kb_shortcuts.__cache = {}

<<<<<<< HEAD
=======
def __collect_type_list(node, collected):
    if node == SEPARATOR_STR:
        return collected

    collected.append(node)

    for c in node.children:
        __collect_type_list(c, collected)

    return collected

def __type_hierarchy_to_list(hierarchy):
    root_nodes = hierarchy
    types = []
    for n in root_nodes:
        __collect_type_list(n, types)
    return types

# TODO: it's not clear it makes sense for all of these methods to have
# their own caches; this seems a bit like a case of premature
# optimization to me. Consider simplifying.

def get_entity_type_list(directory):
    cache = get_entity_type_list.__cache
    if directory not in cache:
        cache[directory] = __type_hierarchy_to_list(get_entity_type_hierarchy(directory))
    return cache[directory]
get_entity_type_list.__cache = {}

def get_event_type_list(directory):
    cache = get_event_type_list.__cache
    if directory not in cache:
        cache[directory] = __type_hierarchy_to_list(get_event_type_hierarchy(directory))
    return cache[directory]
get_event_type_list.__cache = {}

def get_relation_type_list(directory):
    cache = get_relation_type_list.__cache
    if directory not in cache:
        cache[directory] = __type_hierarchy_to_list(get_relation_type_hierarchy(directory))
    return cache[directory]
get_relation_type_list.__cache = {}

def get_attribute_type_list(directory):
    cache = get_attribute_type_list.__cache
    if directory not in cache:
        cache[directory] = __type_hierarchy_to_list(get_attribute_type_hierarchy(directory))
    return cache[directory]
get_attribute_type_list.__cache = {}    

def get_node_by_storage_form(directory, term):
    cache = get_node_by_storage_form.__cache
    if directory not in cache:
        d = {}
        for e in get_entity_type_list(directory) + get_event_type_list(directory):
            t = e.storage_form()
            if t in d:
                Messager.warning("Project configuration: term %s appears multiple times, only using last. Configuration may be wrong." % t, 5)
            d[t] = e
        cache[directory] = d

    return cache[directory].get(term, None)
get_node_by_storage_form.__cache = {}

def get_drawing_config_by_storage_form(directory, term):
    cache = get_drawing_config_by_storage_form.__cache
    if directory not in cache:
        d = {}
        for n in get_drawing_config(directory):
            t = n.storage_form()
            if t in d:
                Messager.warning("Project configuration: term %s appears multiple times, only using last. Configuration may be wrong." % t, 5)
            d[t] = {}
            for a in n.arguments:
                if len(n.arguments[a]) != 1:
                    Messager.warning("Project configuration: expected single value for %s argument %s, got '%s'. Configuration may be wrong." % (t, a, "|".join(n.arguments[a])))
                else:
                    d[t][a] = n.arguments[a][0]

        # TODO: hack to get around inability to have commas in values;
        # fix original issue instead
        for t in d:
            for k in d[t]:
                d[t][k] = d[t][k].replace("-", ",")
                
        # propagate defaults (TODO: get rid of magic "DEFAULT" values)
        default_keys = [VISUAL_SPAN_DEFAULT, VISUAL_ARC_DEFAULT]
        for default_dict in [d.get(dk, {}) for dk in default_keys]:
            for k in default_dict:
                for t in d:
                    d[t][k] = d[t].get(k, default_dict[k])

        cache[directory] = d

    return cache[directory].get(term, None)
get_drawing_config_by_storage_form.__cache = {}    

def __directory_relations_by_arg_num(directory, num, atype, include_special=False):
    assert num >= 0 and num < 2, "INTERNAL ERROR"

    rels = []

    for r in get_relation_type_list(directory):
        # "Special" nesting relation ignored unless specifically
        # requested
        if r.storage_form() == ENTITY_NESTING_TYPE and not include_special:
            continue

        if len(r.arg_list) != 2:
            Messager.warning("Relation type %s has %d arguments in configuration (%s; expected 2). Please fix configuration." % (r.storage_form(), len(r.arg_list), ",".join(r.arg_list)))
        else:
            types = r.arguments[r.arg_list[num]]
            for type in types:
                # TODO: "wildcards" other than <ANY>
                if type == "<ANY>" or atype == "<ANY>" or type == atype:
                    rels.append(r)

    return rels

def get_relations_by_arg1(directory, atype, include_special=False):
    cache = get_relations_by_arg1.__cache
    cache[directory] = cache.get(directory, {})
    if (atype, include_special) not in cache[directory]:
        cache[directory][(atype, include_special)] = __directory_relations_by_arg_num(directory, 0, atype, include_special)
    return cache[directory][(atype, include_special)]
get_relations_by_arg1.__cache = {}

def get_relations_by_arg2(directory, atype, include_special=False):
    cache = get_relations_by_arg2.__cache
    cache[directory] = cache.get(directory, {})
    if (atype, include_special) not in cache[directory]:
        cache[directory][(atype, include_special)] = __directory_relations_by_arg_num(directory, 1, atype, include_special)
    return cache[directory][(atype, include_special)]
get_relations_by_arg2.__cache = {}

def get_labels_by_storage_form(directory, term):
    cache = get_labels_by_storage_form.__cache
    if directory not in cache:
        cache[directory] = {}
        for l, labels in get_labels(directory).items():
            cache[directory][l] = labels
    return cache[directory].get(term, None)
get_labels_by_storage_form.__cache = {}

# fallback for missing or partial config: these are highly likely to
# be entity (as opposed to an event or relation) types.
# TODO: remove this workaround once the configs stabilize.
very_likely_physical_entity_types = [
    'Protein',
    'Entity',
    'Organism',
    'Chemical',
    'Two-component-system',
    'Regulon-operon',
    # for more PTM annotation
    'Protein_family_or_group',
    'DNA_domain_or_region',
    'Protein_domain_or_region',
    'Amino_acid_monomer',
    'Carbohydrate',
    # for AZ corpus
    'Cell_type',
    'Drug_or_compound',
    'Gene_or_gene_product',
    'Pathway',
    'Tissue',
    #'Not_sure',
    #'Other',
    'Other_pharmaceutical_agent',
    ]

# helper; doesn't really belong here
# TODO: shouldn't we have an utils.py or something for stuff like this? 
def unique_preserve_order(iterable):
    seen = set()
    uniqued = []
    for i in iterable:
        if i not in seen:
            seen.add(i)
            uniqued.append(i)
    return uniqued

>>>>>>> 0d74aa4b
class ProjectConfiguration(object):
    def __init__(self, directory):
        # debugging (note: latter test for windows paths)
        if directory[:1] != "/" and not re.search(r'^[a-zA-Z]:\\', directory):
            Messager.debug("Project config received relative directory ('%s'), configuration may not be found." % directory, duration=-1)
        self.directory = directory

<<<<<<< HEAD
    def get_abbreviations(self):
        return get_abbreviations(self.directory)
=======
    def mandatory_arguments(self, type):
        """
        Returns the mandatory argument types that must be present for
        an annotation of the given type.
        """
        node = get_node_by_storage_form(self.directory, type)
        if node is None:
            Messager.warning("Project configuration: unknown event type %s. Configuration may be wrong." % type)
            return []
        return node.mandatory_arguments

    def multiple_allowed_arguments(self, type):
        """
        Returns the argument types that are allowed to be filled more
        than once for an annotation of the given type.
        """
        node = get_node_by_storage_form(self.directory, type)
        if node is None:
            Messager.warning("Project configuration: unknown event type %s. Configuration may be wrong." % type)
            return []
        return node.multiple_allowed_arguments

    def arc_types_from(self, from_ann):
        return self.arc_types_from_to(from_ann)

    def relation_types_from(self, from_ann, include_special=False):
        """
        Returns the possible relation types that can have an
        annotation of the given type as their arg1.
        """
        return [r.storage_form() for r in get_relations_by_arg1(self.directory, from_ann, include_special)]

    def relation_types_to(self, to_ann, include_special=False):
        """
        Returns the possible relation types that can have an
        annotation of the given type as their arg2.
        """
        return [r.storage_form() for r in get_relations_by_arg2(self.directory, to_ann, include_special)]

    def relation_types_from_to(self, from_ann, to_ann, include_special=False):
        """
        Returns the possible relation types that can have the
        given arg1 and arg2.
        """
        types = []

        t1r = get_relations_by_arg1(self.directory, from_ann, include_special)
        t2r = get_relations_by_arg2(self.directory, to_ann, include_special)

        for r in t1r:
            if r in t2r:
                types.append(r.storage_form())

        return types

    def arc_types_from_to(self, from_ann, to_ann="<ANY>", include_special=False):
        """
        Returns the possible arc types that can connect an annotation
        of type from_ann to an annotation of type to_ann.
        If to_ann has the value \"<ANY>\", returns all possible arc types.
        """

        from_node = get_node_by_storage_form(self.directory, from_ann)

        if from_node is None:
            Messager.warning("Project configuration: unknown textbound/event type %s. Configuration may be wrong." % from_ann)
            return []

        if to_ann == "<ANY>":
            relations_from = get_relations_by_arg1(self.directory, from_ann, include_special)
            # TODO: consider using from_node.arg_list instead of .arguments for order
            return unique_preserve_order([role for role in from_node.arguments] + [r.storage_form() for r in relations_from])

        # specific hits
        types = from_node.keys_by_type.get(to_ann, [])

        if "<ANY>" in from_node.keys_by_type:
            types += from_node.keys_by_type["<ANY>"]

        # generic arguments
        if self.is_event_type(to_ann) and '<EVENT>' in from_node.keys_by_type:
            types += from_node.keys_by_type['<EVENT>']
        if self.is_physical_entity_type(to_ann) and '<ENTITY>' in from_node.keys_by_type:
            types += from_node.keys_by_type['<ENTITY>']

        # relations
        types.extend(self.relation_types_from_to(from_ann, to_ann))

        return unique_preserve_order(types)

    def attributes_for(self, ann_type):
        """
        Returs a list of the possible attribute types for an
        annotation of the given type.
        """
        attrs = []
        for attr in get_attribute_type_list(self.directory):
            if attr == SEPARATOR_STR:
                continue
            
            if 'Arg' not in attr.arguments:
                Messager.warning("Project configuration: config error: attribute '%s' lacks 'Arg:' specification." % attr.storage_form())
                continue

            types = attr.arguments['Arg']

            if ((ann_type in types) or
                (self.is_event_type(ann_type) and '<EVENT>' in types) or
                (self.is_physical_entity_type(ann_type) and '<ENTITY>' in types)):
                attrs.append(attr.storage_form())

        return attrs

    def get_labels(self):
        return get_labels(self.directory)

    def get_kb_shortcuts(self):
        return get_kb_shortcuts(self.directory)

    def get_access_control(self):
        return get_access_control(self.directory)

    def get_attribute_types(self):
        return [t.storage_form() for t in get_attribute_type_list(self.directory)]
>>>>>>> 0d74aa4b

    def get_event_types(self):
        return [t.storage_form() for t in get_event_type_list(self.directory)]

    def get_relation_types(self):
        return [t.storage_form() for t in get_relation_type_list(self.directory)]

    def get_relation_by_type(self, _type):
        # TODO: dict storage
        for r in get_relation_type_list(self.directory):
            if r.storage_form() == _type:
                return r
        return None

    def get_labels_by_type(self, _type):
        return get_labels_by_storage_form(self.directory, _type)
    
    def get_drawing_config_by_type(self, type):
        return get_drawing_config_by_storage_form(self.directory, type)

    def get_entity_types(self):
        return [t.storage_form() for t in get_entity_type_list(self.directory)]

    def get_entity_type_hierarchy(self):
        return get_entity_type_hierarchy(self.directory)

    def get_relation_type_hierarchy(self):
        return get_relation_type_hierarchy(self.directory)

    def get_event_type_hierarchy(self):
        return get_event_type_hierarchy(self.directory)

    def get_attribute_type_hierarchy(self):
        return get_attribute_type_hierarchy(self.directory)

    def preferred_display_form(self, t):
        """
        Given a storage form label, returns the preferred display form
        as defined by the label configuration (labels.conf)
        """
        labels = get_labels_by_storage_form(self.directory, t)
        if labels is None or len(labels) < 1:
            return t
        else:
            return labels[0]

    def is_physical_entity_type(self, t):
        # TODO: remove this temporary hack
        if t in very_likely_physical_entity_types:
            return True
        return t in self.get_entity_types()

    def is_event_type(self, t):
        return t in self.get_event_types()

    def is_relation_type(self, t):
        return t in self.get_relation_types()

    def is_configured_type(self, t):
        return (t in self.get_entity_types() or
                t in self.get_event_types() or
                t in self.get_relation_types())

    def type_category(self, t):
        """
        Returns the category of the given type t.
        The categories can be compared for equivalence but offer
        no other interface.
        """
        if self.is_physical_entity_type(t):
            return "PHYSICAL"
        elif self.is_event_type(t):
            return "EVENT"
        elif self.is_relation_type(t):
            return "RELATION"
        else:
            # TODO:
            return "OTHER"<|MERGE_RESOLUTION|>--- conflicted
+++ resolved
@@ -4,16 +4,11 @@
 
 
 '''
-<<<<<<< HEAD
 Per-project configuration functionality
-=======
-Per-project configuration functionality for
-Brat Rapid Annotation Tool (brat)
 
 Author:     Sampo Pyysalo       <smp is s u-tokyo ac jp>
             Illes Solt          <solt tmit bme hu>
 Version:    2011-08-15
->>>>>>> 0d74aa4b
 '''
 
 import re
@@ -28,22 +23,6 @@
 class InvalidProjectConfigException(Exception):
     pass
 
-<<<<<<< HEAD
-__abbreviation_filename          = 'abbreviations.conf'
-
-# fallback defaults if configs not found
-__default_abbreviations = """
-Protein : Pro, P
-Protein binding : Binding, Bind
-Gene expression : Expression, Exp
-Theme   : Th
-"""
-
-# cache to avoid re-reading on every invocation of getters.
-# outside of ProjectConfiguration class to minimize reads
-# when multiple configs are in play.
-__directory_abbreviations = {}
-=======
 # config section name constants
 ENTITY_SECTION    = "entities"
 RELATION_SECTION  = "relations"
@@ -313,7 +292,6 @@
         last_node_at_depth[depth] = n
 
     return root_nodes
->>>>>>> 0d74aa4b
 
 def __read_or_default(filename, default):
     try:
@@ -325,11 +303,7 @@
         # TODO: specific exception handling and reporting
         return default
 
-<<<<<<< HEAD
-def __parse_abbreviations(abbrevstr, default, source):
-=======
 def __parse_kb_shortcuts(shortcutstr, default, source):
->>>>>>> 0d74aa4b
     try:
         shortcuts = {}
         for l in shortcutstr.split("\n"):
@@ -384,9 +358,6 @@
 
     return (result, source)
 
-<<<<<<< HEAD
-def __get_abbreviations(directory, filename, default_abbrevs, min_abbrevs):
-=======
 def __parse_configs(configstr, source, expected_sections):
     # top-level config structure is a set of term hierarchies
     # separated by lines consisting of "[SECTION]" where SECTION is
@@ -450,8 +421,6 @@
 get_configs.__cache = {}
 
 def __get_access_control(directory, filename, default_rules):
->>>>>>> 0d74aa4b
-
     acstr, source = __read_first_in_directory_tree(directory, filename)
 
     if acstr is None:
@@ -464,19 +433,7 @@
     return ac_oracle
 
 
-<<<<<<< HEAD
-def get_abbreviations(directory):
-    global __directory_abbreviations
-
-    if directory not in __directory_abbreviations:
-        a = __get_abbreviations(directory,
-                                __abbreviation_filename,
-                                __default_abbreviations,
-                                { "Protein" : [ "Pro", "P" ], "Theme" : [ "Th" ] })
-        __directory_abbreviations[directory] = a
-=======
 def __get_kb_shortcuts(directory, filename, default_shortcuts, min_shortcuts):
-
     shortcutstr, source = __read_first_in_directory_tree(directory, filename)
 
     if shortcutstr is None:
@@ -485,7 +442,6 @@
             source = "[default kb_shortcuts]"
         else:
             source = filename
->>>>>>> 0d74aa4b
 
     kb_shortcuts = __parse_kb_shortcuts(shortcutstr, min_shortcuts, source)
     return kb_shortcuts
@@ -573,8 +529,6 @@
     return cache[directory]
 get_kb_shortcuts.__cache = {}
 
-<<<<<<< HEAD
-=======
 def __collect_type_list(node, collected):
     if node == SEPARATOR_STR:
         return collected
@@ -757,7 +711,6 @@
             uniqued.append(i)
     return uniqued
 
->>>>>>> 0d74aa4b
 class ProjectConfiguration(object):
     def __init__(self, directory):
         # debugging (note: latter test for windows paths)
@@ -765,10 +718,6 @@
             Messager.debug("Project config received relative directory ('%s'), configuration may not be found." % directory, duration=-1)
         self.directory = directory
 
-<<<<<<< HEAD
-    def get_abbreviations(self):
-        return get_abbreviations(self.directory)
-=======
     def mandatory_arguments(self, type):
         """
         Returns the mandatory argument types that must be present for
@@ -893,7 +842,6 @@
 
     def get_attribute_types(self):
         return [t.storage_form() for t in get_attribute_type_list(self.directory)]
->>>>>>> 0d74aa4b
 
     def get_event_types(self):
         return [t.storage_form() for t in get_event_type_list(self.directory)]
