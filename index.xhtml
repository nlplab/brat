<!-- -*- Mode: XHTML; tab-width: 2; indent-tabs-mode: nil; -*- -->
<!-- vim:set ft=xhtml ts=2 sw=2 sts=2 autoindent: -->
<!DOCTYPE html PUBLIC "-//W3C//DTD XHTML 1.0 Transitional//EN"
"http://www.w3.org/TR/xhtml1/DTD/xhtml1-transitional.dtd">
<html lang="en-US" xml:lang="en-US" xmlns="http://www.w3.org/1999/xhtml">
  <head>
    <title>sestra</title>
    <link href="http://ajax.googleapis.com/ajax/libs/jqueryui/1.8/themes/redmond/jquery-ui.css" rel="stylesheet" type="text/css"/>
    <link href="http://fonts.googleapis.com/css?family=Astloch:regular,bold" rel="stylesheet" type="text/css"/>
    <script type="text/javascript" src="client/lib/head.load.min.js"></script>
    <script type="text/javascript">
      head.js(
          // libraries
          'client/lib/jquery.min.js',
          'client/lib/jquery-ui.min.js',
          'client/lib/jquery.svg.min.js',
          'client/lib/jquery.svgdom.min.js',
          'client/lib/jquery.ba-bbq.min.js',
          'client/lib/jquery.sprintf.js',
          // brat helpers
          'client/src/brat.js',
          // brat modules
<<<<<<< HEAD
          'js/dispatcher.js',
          'js/url_monitor.js',
          'js/ajax.js',
          'js/visualizer.js',
          'js/visualizer_ui.js',
          'js/spinner.js'
=======
          'client/src/dispatcher.js',
          'client/src/url_monitor.js',
          'client/src/ajax.js',
          'client/src/visualizer.js',
          'client/src/visualizer_ui.js',
          'client/src/annotator.js',
          'client/src/annotator_ui.js',
          'client/src/spinner.js'
>>>>>>> cc17cf5a
      );
      head.ready(function() {
          var dispatcher = new Dispatcher();
          var urlMonitor = new URLMonitor(dispatcher);
          var ajax = new Ajax(dispatcher);
          var visualizer = new Visualizer(dispatcher, '#svg');
          var svg = visualizer.svg;
          var visualizerUI = new VisualizerUI(dispatcher, '#svg');
          var spinner = new Spinner(dispatcher, '#spinner');
          dispatcher.post('init');
      });

    </script>
    <link rel="stylesheet" type="text/css" href="style.css"/>
    <link rel="shortcut icon" href="favicon.ico"/>
  </head>
  <body>
    <img id="spinner" src="spinner.gif"/>
    <div id="messages"/>
    <div id="infopopup"/>
    <div id="header" class="ui-widget">
<!--
      <img id="logo" src="brat-logo.png"/>
-->
      <div id="mainHeader" class="ui-widget-header">
        <div id="document_name"/>
        <div id="mainlogo" class="logo unselectable">sestra</div>
        <div id="document_mtime" class="unselectable"/>
        <!-- <span id="document_ctime"/> -->
      </div>
      <div id="pulldown" class="unselectable ui-widget-content">
        <div id="pulldown_padder">
          <div>
            <input id="file_browser_button" type="button" value="File" tabindex="-1" title="Open File Browser (Tab)"/>
          </div>
          <div>
            <a href="#" id="original_link" target="sestra_search" style="display:none">Original document</a>
            <span id="download_svg">
              SVG download links:
              <a id="download_svg_color" target="svg">Color</a> or
              <a id="download_svg_grayscale" target="svg">Grayscale</a>
            </span>
            &nbsp;
          </div>
        </div>
      </div>
    </div>
    <div id="svg"></div>
    <form id="file_browser" class="dialog" title="Open">
      <fieldset>
        <legend>Directory</legend>
        <input id="directory_input" readonly="readonly" placeholder="Document" class="borderless"/>
      </fieldset>
      <fieldset>
        <legend>Document</legend>
        <input id="document_input" placeholder="Document" class="borderless"/>
      </fieldset>
      <table id="document_select" class="ui-widget unselectable">
        <thead class="ui-widget-header"/>
        <tbody class="ui-widget-content"/>
      </table>
    </form>
    <div id="waiter" class="dialog" title="Please wait">
      <img src="spinner.gif"/>
    </div>
    <div id="about" class="dialog unselectable" title="About sestra">
      <div id="aboutlogo" class="logo">sestra</div>
      This software is distributed under the <a target="licence" href="http://www.opensource.org/licenses/isc-license">ISC Licence</a>.
      <div id="copyright">&copy; 2010-2011 The sestra contributors</div>
    </div>
  </body>
</html><|MERGE_RESOLUTION|>--- conflicted
+++ resolved
@@ -20,23 +20,12 @@
           // brat helpers
           'client/src/brat.js',
           // brat modules
-<<<<<<< HEAD
-          'js/dispatcher.js',
-          'js/url_monitor.js',
-          'js/ajax.js',
-          'js/visualizer.js',
-          'js/visualizer_ui.js',
-          'js/spinner.js'
-=======
           'client/src/dispatcher.js',
           'client/src/url_monitor.js',
           'client/src/ajax.js',
           'client/src/visualizer.js',
           'client/src/visualizer_ui.js',
-          'client/src/annotator.js',
-          'client/src/annotator_ui.js',
           'client/src/spinner.js'
->>>>>>> cc17cf5a
       );
       head.ready(function() {
           var dispatcher = new Dispatcher();
