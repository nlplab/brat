<!-- -*- Mode: XHTML; tab-width: 2; indent-tabs-mode: nil; -*- -->
<!-- vim:set ft=xhtml ts=2 sw=2 sts=2 autoindent: -->
<!DOCTYPE html PUBLIC "-//W3C//DTD XHTML 1.0 Transitional//EN"
"http://www.w3.org/TR/xhtml1/DTD/xhtml1-transitional.dtd">
<html lang="en-US" xml:lang="en-US" xmlns="http://www.w3.org/1999/xhtml">
  <head>
    <title>stav</title>
    <link href="static/jquery-theme/jquery-ui-redmond.css" rel="stylesheet" type="text/css"/>
    <script type="text/javascript" src="client/lib/head.load.min.js"></script>
    <script type="text/javascript">
      head.js(
          // libraries
          'client/lib/jquery.min.js',
          'client/lib/jquery-ui.min.js',
          'client/lib/jquery.svg.min.js',
          'client/lib/jquery.svgdom.min.js',
          'client/lib/jquery.ba-bbq.min.js',
          'client/lib/jquery.sprintf.js',
          'client/lib/jquery.json.min.js',
          // helpers
          'client/src/util.js',
          // modules
          'client/src/dispatcher.js',
          'client/src/url_monitor.js',
          'client/src/ajax.js',
          'client/src/visualizer.js',
          'client/src/visualizer_ui.js',
          'client/src/spinner.js'
      );
      head.ready(function() {
          var dispatcher = new Dispatcher();
          var urlMonitor = new URLMonitor(dispatcher);
          var ajax = new Ajax(dispatcher);
          var visualizer = new Visualizer(dispatcher, 'svg');
          var svg = visualizer.svg;
          var visualizerUI = new VisualizerUI(dispatcher, svg);
          var spinner = new Spinner(dispatcher, '#spinner');
          dispatcher.post('init');
      });

    </script>
    <link rel="stylesheet" type="text/css" href="style.css"/>
    <link rel="shortcut icon" href="favicon.ico"/>
  </head>
  <body>
    <img id="spinner" src="static/img/spinner.gif"/>
    <div id="messages"/>
    <div id="commentpopup"/>
    <div id="header" class="ui-widget">
      <div id="mainHeader" class="ui-widget-header">
<<<<<<< HEAD
        <div id="mainlogo" class="logo unselectable">stav</div>
=======
        <div id="pulldownArrow">&#x290b;</div>
        <div id="mainlogo" class="logo unselectable">brat</div>
>>>>>>> 200aaf13
        <div id="document_name">
          <input readonly="readonly" class="ui-widget-header"/>
        </div>
        <!-- <span id="document_ctime"/> -->
      </div>
      <div id="pulldown" class="unselectable ui-widget-content">
        <div id="pulldown_padder">
          <div>
            <input id="auth_button" type="button" value="Login"/>
            <input id="collection_browser_button" type="button" value="Collection" tabindex="-1" title="Open Collection Browser (Tab)"/>
            <!-- <input id="export_button" type="button" value="Export"/> -->
            <!--
            <input id="search_button" type="button" class="login" value="Search" tabindex="-1" title="Search annotations in current collection"/>
            -->
            <input id="search_button" type="checkbox" class="login" value="true" tabindex="-1"/><label for="search_button" title="Search annotations in current collection">Search</label>
            <input id="import_button" type="button" class="login" value="Import" tabindex="-1" title="Import a new document into the current collection"/>
            <!-- <input id="tag_button" type="button" value="Tag (NERsuite)"/> -->
            <span><input id="confirm_mode" type="checkbox" value="true"/><label for="confirm_mode" title="Toggle the confirm mode">Confirm mode</label></span>
            <span><input id="abbrev_mode" type="checkbox" value="true" checked="checked"/><label for="abbrev_mode" title="Toggle the abbreviation mode">Abbreviations</label></span>
          </div>
          <div id="document_mtime" class="unselectable"/>
          <div>
            Download: <span id="source_files"/><span id="download_svg">,
              <a id="download_svg_color" target="svg"> svg</a>
            </span>
            &nbsp;
          </div>
        </div>
      </div>
    </div>
    <div id="svg"></div>
    <form id="import_form" class="dialog" title="Import">
      <fieldset id="import_form_docid">
        <legend>Document ID</legend>
        <input id="import_docid" class="borderless"/>
      </fieldset>
      <fieldset id="import_form_title">
        <legend>Document title</legend>
        <input id="import_title" class="borderless"/>
      </fieldset>
      <fieldset id="import_form_text">
        <legend>Document text</legend>
        <textarea id="import_text" class="borderless"/>
      </fieldset>
    </form>
    <form id="search_form" class="dialog" title="Search">
      <div id="search_tabs">
        <ul>
          <li><a href="#search_tab_text">Text</a></li>
          <li><a href="#search_tab_entity">Entity</a></li>
          <li><a href="#search_tab_event">Event</a></li>
          <li><a href="#search_tab_relation">Relation</a></li>
        </ul>
        <div id="search_tab_text">
          <table class="fullwidth">
            <tr>
              <td>Text</td>
              <td>
                <input id="search_form_text_text" class="fullwidth"
                    placeholder="Text to match"/>
              </td>
            </tr>
          </table>
        </div>
        <div id="search_tab_entity">
          <table class="fullwidth">
            <tr>
              <td>Type</td>
              <td>
                <select id="search_form_entity_type"/>
              </td>
            </tr>
            <tr>
              <td>Text</td>
              <td>
                <input id="search_form_entity_text" class="fullwidth"
                    placeholder="Text to match (empty=anything)"/>
              </td>
            </tr>
          </table>
        </div>
        <div id="search_tab_event">
          <table class="fullwidth">
            <tr>
              <td>Type</td>
              <td colspan="3">
                <select id="search_form_event_type"/>
              </td>
            </tr>
            <tr>
              <td>Trigger</td>
              <td colspan="3">
                <input id="search_form_event_trigger" class="fullwidth"
                    placeholder="Text to match (empty=anything)"/>
              </td>
            </tr>
            <tbody id="search_form_event_roles"/>
          </table>
        </div>
        <div id="search_tab_relation">
          <table class="fullwidth">
            <tr>
              <td>Type</td>
              <td>
                <select id="search_form_relation_type" class="fullwidth"/>
              </td>
            </tr>
            <tr>
              <td>Arg1</td>
              <td>
                <select id="search_form_relation_arg1_type" class="fullwidth"/>
              </td>
              <td>
                <input id="search_form_relation_arg1_text" class="fullwidth"
                    placeholder="Text to match (empty=anything)"/>
              </td>
            </tr>
            <tr>
              <td>Arg2</td>
              <td>
               <select id="search_form_relation_arg2_type" class="fullwidth"/>
              </td>
              <td>
                <input id="search_form_relation_arg2_text" class="fullwidth"
                    placeholder="Text to match (empty=anything)"/>
              </td>
            </tr>
          </table>
        </div>
      </div>
    </form>
    <form id="viewspan_form" class="dialog" title="Span">
      <fieldset id="viewspan_selected_fset">
        <legend>Selected Text</legend>
        <a target="brat_linked" id="viewspan_highlight_link" href="#">Link</a>
        <div id="viewspan_selected"/>
      </fieldset>

      <fieldset>
        <legend>Search</legend>
        <a target="brat_search" id="viewspan_uniprot" href="#">UniProt</a>,
        <a target="brat_search" id="viewspan_entregene" href="#">EntrezGene</a>,
        <a target="brat_search" id="viewspan_wikipedia" href="#">Wikipedia</a>,
        <a target="brat_search" id="viewspan_google" href="#">Google</a>,
        <a target="brat_search" id="viewspan_alc" href="#">ALC</a>
      </fieldset>

      <fieldset>
        <legend>Notes</legend>
        <input id="viewspan_notes" class="borderless" readonly="readonly"/>
      </fieldset>
    </form>
    <form id="span_form" class="dialog" title="Span">
      <fieldset id="span_selected_fset">
        <legend>Selected Text</legend>
        <a target="brat_linked" id="span_highlight_link" href="#">Link</a>
        <div id="span_selected"/>
      </fieldset>

      <fieldset>
        <legend>Search</legend>
        <a target="brat_search" id="span_uniprot" href="#">UniProt</a>,
        <a target="brat_search" id="span_entregene" href="#">EntrezGene</a>,
        <a target="brat_search" id="span_wikipedia" href="#">Wikipedia</a>,
        <a target="brat_search" id="span_google" href="#">Google</a>,
        <a target="brat_search" id="span_alc" href="#">ALC</a>
      </fieldset>

      <div id="span_types" class="scroll_fset"/>
      
      <div id="span_attributes" class="scroll_fset">
        <fieldset>
          <legend>Event Attributes</legend>
          <div class="scroller"/>
        </fieldset>
      </div>

      <fieldset>
        <legend>Notes</legend>
        <input id="span_notes" class="borderless"/>
      </fieldset>
    </form>
    <form id="arc_form" class="dialog" title="Arc">
      <fieldset id="arc_origin_fset">
        <legend>From</legend>
        <a target="brat_linked" id="arc_highlight_link" href="#">Link</a>
        <div id="arc_origin"/>
      </fieldset>

      <fieldset id="arc_target_fset">
        <legend>To</legend>
        <div id="arc_target"/>
      </fieldset>

      <div id="arc_roles" class="scroll_fset">
        <fieldset>
          <legend>Role Types</legend>
          <div class="scroller"/>
        </fieldset>
      </div>

      <fieldset>
        <legend>Notes</legend>
        <input id="arc_notes" class="borderless"/>
      </fieldset>

    </form>
    <form id="auth_form" class="dialog" title="Login">
      <fieldset>
        <legend>Username</legend>
        <input id="auth_user" placeholder="Username" class="borderless"/>
      </fieldset>
      <fieldset>
        <legend>Password</legend>
        <input id="auth_pass" type="password" placeholder="Password" class="borderless"/>
      </fieldset>
    </form>
    <form id="split_form" class="dialog" title="Split the Span">
      <fieldset>
        <legend>Split Roles</legend>
        <div id="split_roles" class="scroll_fset"/>
      </fieldset>
    </form>
    <form id="collection_browser" class="dialog" title="Open">
      <fieldset>
        <legend>Collection</legend>
        <input id="collection_input" readonly="readonly" placeholder="Document" class="borderless"/>
      </fieldset>
      <fieldset>
        <legend>Document</legend>
        <input id="document_input" placeholder="Document" class="borderless"/>
      </fieldset>
      <table id="document_select" class="ui-widget unselectable">
        <thead class="ui-widget-header"/>
        <tbody class="ui-widget-content"/>
      </table>
    </form>
    <div id="waiter" class="dialog" title="Please wait">
      <img src="static/img/spinner.gif"/>
    </div>
    <div id="about" class="dialog unselectable" title="About brat">
      <div id="aboutlogo" class="logo">stav</div>
      <div align="center">Stav text annotation visualizer</div>
      <p>Stav is Open Source software, distributed under the <a target="licence" href="http://www.opensource.org/licenses/mit-license">MIT Licence</a>.</p>
      <div id="copyright">&copy; 2010-2011 The stav contributors</div>
    </div>
  </body>
</html><|MERGE_RESOLUTION|>--- conflicted
+++ resolved
@@ -48,12 +48,8 @@
     <div id="commentpopup"/>
     <div id="header" class="ui-widget">
       <div id="mainHeader" class="ui-widget-header">
-<<<<<<< HEAD
-        <div id="mainlogo" class="logo unselectable">stav</div>
-=======
         <div id="pulldownArrow">&#x290b;</div>
         <div id="mainlogo" class="logo unselectable">brat</div>
->>>>>>> 200aaf13
         <div id="document_name">
           <input readonly="readonly" class="ui-widget-header"/>
         </div>
