--- conflicted
+++ resolved
@@ -4,14 +4,8 @@
 "http://www.w3.org/TR/xhtml1/DTD/xhtml1-transitional.dtd">
 <html lang="en-US" xml:lang="en-US" xmlns="http://www.w3.org/1999/xhtml">
   <head>
-<<<<<<< HEAD
     <title>stav</title>
-    <link href="http://ajax.googleapis.com/ajax/libs/jqueryui/1.8/themes/redmond/jquery-ui.css" rel="stylesheet" type="text/css"/>
-    <link href="http://fonts.googleapis.com/css?family=Astloch:regular,bold" rel="stylesheet" type="text/css"/>
-=======
-    <title>brat</title>
     <link href="static/jquery-theme/jquery-ui-redmond.css" rel="stylesheet" type="text/css"/>
->>>>>>> 0d74aa4b
     <script type="text/javascript" src="client/lib/head.load.min.js"></script>
     <script type="text/javascript">
       head.js(
@@ -23,24 +17,14 @@
           'client/lib/jquery.ba-bbq.min.js',
           'client/lib/jquery.sprintf.js',
           'client/lib/jquery.json.min.js',
-<<<<<<< HEAD
           // helpers
-          'client/src/utility.js',
+          'client/src/util.js',
           // modules
-=======
-          // brat helpers
-          'client/src/util.js',
-          // brat modules
->>>>>>> 0d74aa4b
           'client/src/dispatcher.js',
           'client/src/url_monitor.js',
           'client/src/ajax.js',
           'client/src/visualizer.js',
           'client/src/visualizer_ui.js',
-<<<<<<< HEAD
-=======
-          'client/src/annotator_ui.js',
->>>>>>> 0d74aa4b
           'client/src/spinner.js'
       );
       head.ready(function() {
@@ -49,14 +33,8 @@
           var ajax = new Ajax(dispatcher);
           var visualizer = new Visualizer(dispatcher, 'svg');
           var svg = visualizer.svg;
-<<<<<<< HEAD
-          var visualizerUI = new VisualizerUI(dispatcher, '#svg');
-=======
           var visualizerUI = new VisualizerUI(dispatcher, svg);
-          var annotatorUI = new AnnotatorUI(dispatcher, svg);
->>>>>>> 0d74aa4b
           var spinner = new Spinner(dispatcher, '#spinner');
-          Util.profileEnable();
           dispatcher.post('init');
       });
 
@@ -70,24 +48,15 @@
     <div id="commentpopup"/>
     <div id="header" class="ui-widget">
       <div id="mainHeader" class="ui-widget-header">
-<<<<<<< HEAD
-        <div id="document_name"/>
         <div id="mainlogo" class="logo unselectable">stav</div>
-        <div id="document_mtime" class="unselectable"/>
-=======
-        <div id="mainlogo" class="logo unselectable">brat</div>
         <div id="document_name">
           <input readonly="readonly" class="ui-widget-header"/>
         </div>
->>>>>>> 0d74aa4b
         <!-- <span id="document_ctime"/> -->
       </div>
       <div id="pulldown" class="unselectable ui-widget-content">
         <div id="pulldown_padder">
           <div>
-<<<<<<< HEAD
-            <input id="file_browser_button" type="button" value="File" tabindex="-1" title="Open File Browser (Tab)"/>
-=======
             <input id="auth_button" type="button" value="Login"/>
             <input id="collection_browser_button" type="button" value="Collection" tabindex="-1" title="Open Collection Browser (Tab)"/>
             <!-- <input id="export_button" type="button" value="Export"/> -->
@@ -98,27 +67,12 @@
             <input id="import_button" type="button" class="login" value="Import" tabindex="-1" title="Import a new document into the current collection"/>
             <!-- <input id="tag_button" type="button" value="Tag (NERsuite)"/> -->
             <span><input id="confirm_mode" type="checkbox" value="true"/><label for="confirm_mode" title="Toggle the confirm mode">Confirm mode</label></span>
->>>>>>> 0d74aa4b
             <span><input id="abbrev_mode" type="checkbox" value="true" checked="checked"/><label for="abbrev_mode" title="Toggle the abbreviation mode">Abbreviations</label></span>
           </div>
           <div id="document_mtime" class="unselectable"/>
           <div>
-<<<<<<< HEAD
-            <a href="#" id="original_link" target="stav_search" style="display:none">Original document</a>
-            <span id="download_svg">
-              SVG download:
-              <a id="download_svg_color" target="svg">Color</a> 
-              <!-- or -->
-              <a style="display:none" id="download_svg_grayscale" target="svg">Grayscale</a>
-=======
             Download: <span id="source_files"/><span id="download_svg">,
               <a id="download_svg_color" target="svg"> svg</a>
-              <!--
-              SVG download links:
-              <a id="download_svg_color" target="svg">Color</a> or
-              <a id="download_svg_grayscale" target="svg">Grayscale</a>
-              -->
->>>>>>> 0d74aa4b
             </span>
             &nbsp;
           </div>
@@ -126,9 +80,6 @@
       </div>
     </div>
     <div id="svg"></div>
-<<<<<<< HEAD
-    <form id="file_browser" class="dialog" title="Open">
-=======
     <form id="import_form" class="dialog" title="Import">
       <fieldset id="import_form_docid">
         <legend>Document ID</legend>
@@ -322,7 +273,6 @@
       </fieldset>
     </form>
     <form id="collection_browser" class="dialog" title="Open">
->>>>>>> 0d74aa4b
       <fieldset>
         <legend>Collection</legend>
         <input id="collection_input" readonly="readonly" placeholder="Document" class="borderless"/>
@@ -339,19 +289,11 @@
     <div id="waiter" class="dialog" title="Please wait">
       <img src="static/img/spinner.gif"/>
     </div>
-<<<<<<< HEAD
-    <div id="about" class="dialog unselectable" title="About stav">
+    <div id="about" class="dialog unselectable" title="About brat">
       <div id="aboutlogo" class="logo">stav</div>
-      <p>Stav text annotation visualizer</p>
+      <div align="center">Stav text annotation visualizer</div>
       <p>Stav is Open Source software, distributed under the <a target="licence" href="http://www.opensource.org/licenses/mit-license">MIT Licence</a>.</p>
       <div id="copyright">&copy; 2010-2011 The stav contributors</div>
-=======
-    <div id="about" class="dialog unselectable" title="About brat">
-      <div id="aboutlogo" class="logo">brat</div>
-      <!--This software is distributed under the <a target="licence" href="http://www.opensource.org/licenses/isc-license">ISC Licence</a>.-->
-      <div align="center">brat rapid annotation tool</div>
-      <div id="copyright">&copy; 2010-2011 The brat contributors</div>
->>>>>>> 0d74aa4b
     </div>
   </body>
 </html>